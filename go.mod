module github.com/confluentinc/terraform-provider-confluent

go 1.23.7

require (
	github.com/confluentinc/ccloud-sdk-go-v2/apikeys v0.4.0
	github.com/confluentinc/ccloud-sdk-go-v2/byok v0.0.2
	github.com/confluentinc/ccloud-sdk-go-v2/certificate-authority v0.0.0-20240921001517-750d06dd7c27
	github.com/confluentinc/ccloud-sdk-go-v2/cmk v0.21.0
	github.com/confluentinc/ccloud-sdk-go-v2/connect v0.7.0
	github.com/confluentinc/ccloud-sdk-go-v2/connect-custom-plugin v0.0.2
	github.com/confluentinc/ccloud-sdk-go-v2/data-catalog v0.2.0
	github.com/confluentinc/ccloud-sdk-go-v2/flink v0.9.0
	github.com/confluentinc/ccloud-sdk-go-v2/flink-artifact v0.4.0
	github.com/confluentinc/ccloud-sdk-go-v2/flink-gateway v0.17.0
	github.com/confluentinc/ccloud-sdk-go-v2/iam v0.17.0
	github.com/confluentinc/ccloud-sdk-go-v2/identity-provider v0.3.0
	github.com/confluentinc/ccloud-sdk-go-v2/kafka-quotas v0.4.0
	github.com/confluentinc/ccloud-sdk-go-v2/kafkarest v0.14.0
	github.com/confluentinc/ccloud-sdk-go-v2/ksql v0.1.0
	github.com/confluentinc/ccloud-sdk-go-v2/mds v0.3.0
	github.com/confluentinc/ccloud-sdk-go-v2/networking v0.14.0
	github.com/confluentinc/ccloud-sdk-go-v2/networking-access-point v0.5.0
	github.com/confluentinc/ccloud-sdk-go-v2/networking-dnsforwarder v0.4.0
	github.com/confluentinc/ccloud-sdk-go-v2/networking-gateway v0.2.0
	github.com/confluentinc/ccloud-sdk-go-v2/networking-ip v0.2.0
	github.com/confluentinc/ccloud-sdk-go-v2/networking-privatelink v0.3.0
	github.com/confluentinc/ccloud-sdk-go-v2/org v0.9.0
	github.com/confluentinc/ccloud-sdk-go-v2/provider-integration v0.1.0
	github.com/confluentinc/ccloud-sdk-go-v2/schema-registry v0.4.0
	github.com/confluentinc/ccloud-sdk-go-v2/srcm v0.7.3
	github.com/confluentinc/ccloud-sdk-go-v2/sso v0.0.1
	github.com/confluentinc/ccloud-sdk-go-v2/tableflow v0.1.0
	github.com/dghubble/sling v1.4.1
	github.com/docker/go-connections v0.5.0
	github.com/hashicorp/go-cty v1.4.1-0.20200414143053-d3edf31b6320
	github.com/hashicorp/go-retryablehttp v0.7.7
	github.com/hashicorp/terraform-plugin-log v0.4.0
	github.com/hashicorp/terraform-plugin-sdk/v2 v2.16.0
	github.com/samber/lo v1.20.0
	github.com/testcontainers/testcontainers-go v0.32.0
	github.com/walkerus/go-wiremock v1.2.0
)

require (
	github.com/containerd/platforms v0.2.1 // indirect
	github.com/moby/sys/userns v0.1.0 // indirect
	github.com/sergi/go-diff v1.3.2-0.20230802210424-5b0b94c5c0d3 // indirect
	github.com/stretchr/testify v1.10.0 // indirect
	golang.org/x/oauth2 v0.17.0 // indirect
)

require (
	dario.cat/mergo v1.0.0 // indirect
	github.com/Azure/go-ansiterm v0.0.0-20230124172434-306776ec8161 // indirect
	github.com/Microsoft/go-winio v0.6.2 // indirect
	github.com/Microsoft/hcsshim v0.12.2 // indirect
	github.com/agext/levenshtein v1.2.2 // indirect
	github.com/apparentlymart/go-textseg/v13 v13.0.0 // indirect
	github.com/cenkalti/backoff/v4 v4.3.0 // indirect
	github.com/containerd/containerd v1.7.27 // indirect
	github.com/containerd/log v0.1.0 // indirect
	github.com/cpuguy83/dockercfg v0.3.1 // indirect
	github.com/davecgh/go-spew v1.1.2-0.20180830191138-d8f796af33cc // indirect
	github.com/distribution/reference v0.6.0 // indirect
	github.com/docker/docker v27.1.1+incompatible // indirect
	github.com/docker/go-units v0.5.0 // indirect
	github.com/fatih/color v1.16.0 // indirect
	github.com/felixge/httpsnoop v1.0.4 // indirect
	github.com/go-git/go-git/v5 v5.13.0 // indirect
	github.com/go-logr/logr v1.4.2 // indirect
	github.com/go-logr/stdr v1.2.2 // indirect
	github.com/go-ole/go-ole v1.3.0 // indirect
	github.com/gogo/protobuf v1.3.2 // indirect
	github.com/golang/protobuf v1.5.4 // indirect
	github.com/google/go-cmp v0.6.0 // indirect
	github.com/google/go-querystring v1.1.0 // indirect
	github.com/google/uuid v1.6.0
	github.com/hashicorp/errwrap v1.1.0 // indirect
	github.com/hashicorp/go-checkpoint v0.5.0 // indirect
	github.com/hashicorp/go-cleanhttp v0.5.2 // indirect
	github.com/hashicorp/go-hclog v1.6.3 // indirect
	github.com/hashicorp/go-multierror v1.1.1 // indirect
	github.com/hashicorp/go-plugin v1.4.3 // indirect
	github.com/hashicorp/go-uuid v1.0.3 // indirect
	github.com/hashicorp/go-version v1.6.0 // indirect
	github.com/hashicorp/hc-install v0.3.2 // indirect
	github.com/hashicorp/hcl/v2 v2.16.2
	github.com/hashicorp/logutils v1.0.0 // indirect
	github.com/hashicorp/terraform-exec v0.16.1 // indirect
	github.com/hashicorp/terraform-json v0.13.0 // indirect
	github.com/hashicorp/terraform-plugin-go v0.9.0 // indirect
	github.com/hashicorp/terraform-registry-address v0.0.0-20210412075316-9b2996cce896 // indirect
	github.com/hashicorp/terraform-svchost v0.0.0-20200729002733-f050f53b9734 // indirect
	github.com/hashicorp/yamux v0.0.0-20181012175058-2f1d1f20f75d // indirect
	github.com/klauspost/compress v1.17.8 // indirect
	github.com/kr/pretty v0.3.1 // indirect
	github.com/lufia/plan9stats v0.0.0-20240408141607-282e7b5d6b74 // indirect
	github.com/magiconair/properties v1.8.7 // indirect
	github.com/mattn/go-colorable v0.1.13 // indirect
	github.com/mattn/go-isatty v0.0.20 // indirect
	github.com/mitchellh/copystructure v1.2.0 // indirect
	github.com/mitchellh/go-testing-interface v1.14.1 // indirect
	github.com/mitchellh/go-wordwrap v1.0.0 // indirect
	github.com/mitchellh/mapstructure v1.5.0 // indirect
	github.com/mitchellh/reflectwalk v1.0.2 // indirect
	github.com/moby/docker-image-spec v1.3.1 // indirect
	github.com/moby/patternmatcher v0.6.0 // indirect
	github.com/moby/sys/sequential v0.5.0 // indirect
	github.com/moby/sys/user v0.3.0 // indirect
	github.com/moby/term v0.5.0 // indirect
	github.com/morikuni/aec v1.0.0 // indirect
	github.com/nsf/jsondiff v0.0.0-20210926074059-1e845ec5d249 // indirect
	github.com/oklog/run v1.0.0 // indirect
	github.com/opencontainers/go-digest v1.0.0 // indirect
	github.com/opencontainers/image-spec v1.1.0 // indirect
	github.com/pkg/errors v0.9.1 // indirect
	github.com/pmezard/go-difflib v1.0.1-0.20181226105442-5d4384ee4fb2 // indirect
	github.com/power-devops/perfstat v0.0.0-20240221224432-82ca36839d55 // indirect
	github.com/rogpeppe/go-internal v1.11.0 // indirect
	github.com/shirou/gopsutil/v3 v3.24.3 // indirect
	github.com/shoenig/go-m1cpu v0.1.6 // indirect
	github.com/sirupsen/logrus v1.9.3 // indirect
	github.com/tklauser/go-sysconf v0.3.13 // indirect
	github.com/tklauser/numcpus v0.7.0 // indirect
	github.com/vmihailenco/msgpack v4.0.4+incompatible // indirect
	github.com/vmihailenco/msgpack/v4 v4.3.12 // indirect
	github.com/vmihailenco/tagparser v0.1.2 // indirect
	github.com/yusufpapurcu/wmi v1.2.4 // indirect
	github.com/zclconf/go-cty v1.12.1
	go.opentelemetry.io/contrib/instrumentation/net/http/otelhttp v0.50.0 // indirect
	go.opentelemetry.io/otel v1.25.0 // indirect
	go.opentelemetry.io/otel/exporters/otlp/otlptrace v1.24.0 // indirect
	go.opentelemetry.io/otel/metric v1.25.0 // indirect
	go.opentelemetry.io/otel/sdk v1.24.0 // indirect
	go.opentelemetry.io/otel/trace v1.25.0 // indirect
	go.opentelemetry.io/proto/otlp v1.1.0 // indirect
	golang.org/x/crypto v0.35.0 // indirect
	golang.org/x/exp v0.0.0-20240409090435-93d18d7e34b8 // indirect
<<<<<<< HEAD
	golang.org/x/net v0.36.0 // indirect
	golang.org/x/oauth2 v0.17.0 // indirect
	golang.org/x/sys v0.30.0 // indirect
	golang.org/x/text v0.22.0 // indirect
=======
	golang.org/x/net v0.33.0 // indirect
	golang.org/x/sys v0.28.0 // indirect
	golang.org/x/text v0.21.0 // indirect
>>>>>>> a516e39f
	golang.org/x/time v0.5.0 // indirect
	google.golang.org/appengine v1.6.8 // indirect
	google.golang.org/genproto/googleapis/rpc v0.0.0-20240412170617-26222e5d3d56 // indirect
	google.golang.org/grpc v1.63.2 // indirect
	google.golang.org/protobuf v1.35.2 // indirect
)<|MERGE_RESOLUTION|>--- conflicted
+++ resolved
@@ -137,16 +137,9 @@
 	go.opentelemetry.io/proto/otlp v1.1.0 // indirect
 	golang.org/x/crypto v0.35.0 // indirect
 	golang.org/x/exp v0.0.0-20240409090435-93d18d7e34b8 // indirect
-<<<<<<< HEAD
 	golang.org/x/net v0.36.0 // indirect
-	golang.org/x/oauth2 v0.17.0 // indirect
 	golang.org/x/sys v0.30.0 // indirect
 	golang.org/x/text v0.22.0 // indirect
-=======
-	golang.org/x/net v0.33.0 // indirect
-	golang.org/x/sys v0.28.0 // indirect
-	golang.org/x/text v0.21.0 // indirect
->>>>>>> a516e39f
 	golang.org/x/time v0.5.0 // indirect
 	google.golang.org/appengine v1.6.8 // indirect
 	google.golang.org/genproto/googleapis/rpc v0.0.0-20240412170617-26222e5d3d56 // indirect
