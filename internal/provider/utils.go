--- conflicted
+++ resolved
@@ -670,10 +670,8 @@
 
 type SchemaRegistryRestClient struct {
 	apiClient                    *schemaregistry.APIClient
-<<<<<<< HEAD
 	dataCatalogApiClient         *dc.APIClient
 	externalAccessToken          *OAuthToken
-=======
 	clusterId                    string
 	clusterApiKey                string
 	clusterApiSecret             string
@@ -683,7 +681,7 @@
 
 type CatalogRestClient struct {
 	apiClient                    *dc.APIClient
->>>>>>> 8048faae
+	externalAccessToken          *OAuthToken
 	clusterId                    string
 	clusterApiKey                string
 	clusterApiSecret             string
@@ -778,13 +776,23 @@
 }
 
 func (c *CatalogRestClient) dataCatalogApiContext(ctx context.Context) context.Context {
+	if c.externalAccessToken != nil {
+		currToken := c.externalAccessToken
+		token, err := fetchExternalOAuthToken(ctx, currToken.TokenUrl, currToken.ClientId, currToken.ClientSecret, currToken.Scope, currToken.IdentityPoolId, currToken)
+		if err != nil {
+			tflog.Error(ctx, fmt.Sprintf("Failed to get OAuth token for Stream Governance Cluster rest client: %v", err))
+		}
+		c.externalAccessToken = token
+		return context.WithValue(ctx, dc.ContextAccessToken, c.externalAccessToken.AccessToken)
+	}
+
 	if c.clusterApiKey != "" && c.clusterApiSecret != "" {
 		return context.WithValue(context.Background(), dc.ContextBasicAuth, dc.BasicAuth{
 			UserName: c.clusterApiKey,
 			Password: c.clusterApiSecret,
 		})
 	}
-	tflog.Warn(ctx, fmt.Sprintf("Could not find Catalog API Key for Stream Governance Cluster %q", c.clusterId))
+	tflog.Warn(ctx, fmt.Sprintf("Could not find Catalog API Key or OAuth token for Stream Governance Cluster %q", c.clusterId))
 	return ctx
 }
 
