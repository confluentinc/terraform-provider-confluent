--- conflicted
+++ resolved
@@ -1248,11 +1248,7 @@
 	}
 	if cloud == "AZURE" && isFlinkArtifact {
 		var contentFormat string
-<<<<<<< HEAD
-		switch fileExtension {
-=======
 		switch strings.ToLower(fileExtension) {
->>>>>>> 5f61b2fd
 		case "zip":
 			contentFormat = "application/zip"
 		case "jar":
