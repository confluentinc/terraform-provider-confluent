--- conflicted
+++ resolved
@@ -5,12 +5,6 @@
 	"fmt"
 	"net/http"
 
-<<<<<<< HEAD
-=======
-	dc "github.com/confluentinc/ccloud-sdk-go-v2/data-catalog/v1"
-	kafkarestv3 "github.com/confluentinc/ccloud-sdk-go-v2/kafkarest/v3"
-	tableflow "github.com/confluentinc/ccloud-sdk-go-v2/tableflow/v1"
->>>>>>> 8048faae
 	"github.com/hashicorp/go-retryablehttp"
 	"github.com/hashicorp/terraform-plugin-log/tflog"
 
@@ -18,6 +12,7 @@
 	fgb "github.com/confluentinc/ccloud-sdk-go-v2/flink-gateway/v1"
 	kafkarestv3 "github.com/confluentinc/ccloud-sdk-go-v2/kafkarest/v3"
 	schemaregistry "github.com/confluentinc/ccloud-sdk-go-v2/schema-registry/v1"
+	tableflow "github.com/confluentinc/ccloud-sdk-go-v2/tableflow/v1"
 )
 
 type FlinkRestClientFactory struct {
@@ -90,10 +85,7 @@
 
 	return &SchemaRegistryRestClient{
 		apiClient:                    schemaregistry.NewAPIClient(config),
-<<<<<<< HEAD
-		dataCatalogApiClient:         dc.NewAPIClient(dataCatalogConfig),
 		externalAccessToken:          token,
-=======
 		clusterId:                    clusterId,
 		clusterApiKey:                clusterApiKey,
 		clusterApiSecret:             clusterApiSecret,
@@ -108,7 +100,7 @@
 	maxRetries *int
 }
 
-func (f CatalogRestClientFactory) CreateCatalogRestClient(restEndpoint, clusterId, clusterApiKey, clusterApiSecret string, isMetadataSetInProviderBlock bool) *CatalogRestClient {
+func (f CatalogRestClientFactory) CreateCatalogRestClient(restEndpoint, clusterId, clusterApiKey, clusterApiSecret string, isMetadataSetInProviderBlock bool, token *OAuthToken) *CatalogRestClient {
 	var opts []RetryableClientFactoryOption = []RetryableClientFactoryOption{}
 
 	// Setup DC API Client
@@ -123,7 +115,7 @@
 
 	return &CatalogRestClient{
 		apiClient:                    dc.NewAPIClient(dataCatalogConfig),
->>>>>>> 8048faae
+		externalAccessToken:          token,
 		clusterId:                    clusterId,
 		clusterApiKey:                clusterApiKey,
 		clusterApiSecret:             clusterApiSecret,
