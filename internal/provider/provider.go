// Copyright 2021 Confluent Inc. All Rights Reserved.
//
// Licensed under the Apache License, Version 2.0 (the "License");
// you may not use this file except in compliance with the License.
// You may obtain a copy of the License at
//
//     http://www.apache.org/licenses/LICENSE-2.0
//
// Unless required by applicable law or agreed to in writing, software
// distributed under the License is distributed on an "AS IS" BASIS,
// WITHOUT WARRANTIES OR CONDITIONS OF ANY KIND, either express or implied.
// See the License for the specific language governing permissions and
// limitations under the License.

package provider

import (
	"context"
	"fmt"
	"os"
	"strings"
	"time"

	"github.com/hashicorp/terraform-plugin-log/tflog"
	"github.com/hashicorp/terraform-plugin-sdk/v2/diag"
	"github.com/hashicorp/terraform-plugin-sdk/v2/helper/schema"
	"github.com/hashicorp/terraform-plugin-sdk/v2/helper/validation"

	apikeys "github.com/confluentinc/ccloud-sdk-go-v2/apikeys/v2"
	byok "github.com/confluentinc/ccloud-sdk-go-v2/byok/v1"
	ca "github.com/confluentinc/ccloud-sdk-go-v2/certificate-authority/v2"
	cmk "github.com/confluentinc/ccloud-sdk-go-v2/cmk/v2"
	ccp "github.com/confluentinc/ccloud-sdk-go-v2/connect-custom-plugin/v1"
	connect "github.com/confluentinc/ccloud-sdk-go-v2/connect/v1"
	dc "github.com/confluentinc/ccloud-sdk-go-v2/data-catalog/v1"
	fa "github.com/confluentinc/ccloud-sdk-go-v2/flink-artifact/v1"
	fcpm "github.com/confluentinc/ccloud-sdk-go-v2/flink/v2"
	iamv1 "github.com/confluentinc/ccloud-sdk-go-v2/iam/v1"
	iam "github.com/confluentinc/ccloud-sdk-go-v2/iam/v2"
	oidc "github.com/confluentinc/ccloud-sdk-go-v2/identity-provider/v2"
	quotas "github.com/confluentinc/ccloud-sdk-go-v2/kafka-quotas/v1"
	ksql "github.com/confluentinc/ccloud-sdk-go-v2/ksql/v2"
	mds "github.com/confluentinc/ccloud-sdk-go-v2/mds/v2"
	netap "github.com/confluentinc/ccloud-sdk-go-v2/networking-access-point/v1"
	dns "github.com/confluentinc/ccloud-sdk-go-v2/networking-dnsforwarder/v1"
	netgw "github.com/confluentinc/ccloud-sdk-go-v2/networking-gateway/v1"
	netip "github.com/confluentinc/ccloud-sdk-go-v2/networking-ip/v1"
	netpl "github.com/confluentinc/ccloud-sdk-go-v2/networking-privatelink/v1"
	net "github.com/confluentinc/ccloud-sdk-go-v2/networking/v1"
	org "github.com/confluentinc/ccloud-sdk-go-v2/org/v2"
	pi "github.com/confluentinc/ccloud-sdk-go-v2/provider-integration/v1"
	srcm "github.com/confluentinc/ccloud-sdk-go-v2/srcm/v3"
	"github.com/confluentinc/ccloud-sdk-go-v2/sso/v2"
)

const (
	terraformProviderUserAgent = "terraform-provider-confluent"
)

const (
	paramApiVersion      = "api_version"
	paramCloud           = "cloud"
	paramRegion          = "region"
	paramOrganization    = "organization"
	paramEnvironment     = "environment"
	paramId              = "id"
	paramDisplayName     = "display_name"
	paramName            = "name"
	paramDescription     = "description"
	paramKind            = "kind"
	paramCsu             = "csu"
	paramClass           = "class"
	paramContentFormat   = "content_format"
	paramRuntimeLanguage = "runtime_language"
	paramArtifactFile    = "artifact_file"
	paramVersions        = "versions"
)

type Client struct {
	apiKeysClient                   *apikeys.APIClient
	byokClient                      *byok.APIClient
	iamClient                       *iam.APIClient
	iamV1Client                     *iamv1.APIClient
	caClient                        *ca.APIClient
	ccpClient                       *ccp.APIClient
	cmkClient                       *cmk.APIClient
	connectClient                   *connect.APIClient
	catalogClient                   *dc.APIClient
	catalogRestClientFactory        *CatalogRestClientFactory
	fcpmClient                      *fcpm.APIClient
	faClient                        *fa.APIClient
	netClient                       *net.APIClient
	netAccessPointClient            *netap.APIClient
	netGatewayClient                *netgw.APIClient
	netIpClient                     *netip.APIClient
	netPLClient                     *netpl.APIClient
	netDnsClient                    *dns.APIClient
	orgClient                       *org.APIClient
	ksqlClient                      *ksql.APIClient
	flinkRestClientFactory          *FlinkRestClientFactory
	kafkaRestClientFactory          *KafkaRestClientFactory
	schemaRegistryRestClientFactory *SchemaRegistryRestClientFactory
	tableflowRestClientFactory      *TableflowRestClientFactory
	mdsClient                       *mds.APIClient
	oidcClient                      *oidc.APIClient
	quotasClient                    *quotas.APIClient
	srcmClient                      *srcm.APIClient
	ssoClient                       *sso.APIClient
	piClient                        *pi.APIClient
	userAgent                       string
	catalogRestEndpoint             string
	cloudApiKey                     string
	cloudApiSecret                  string
	kafkaClusterId                  string
	kafkaApiKey                     string
	kafkaApiSecret                  string
	kafkaRestEndpoint               string
	isKafkaClusterIdSet             bool
	isKafkaMetadataSet              bool
	schemaRegistryClusterId         string
	schemaRegistryApiKey            string
	schemaRegistryApiSecret         string
	schemaRegistryRestEndpoint      string
	isCatalogRegistryMetadataSet    bool
	isSchemaRegistryMetadataSet     bool
	flinkPrincipalId                string
	flinkOrganizationId             string
	flinkEnvironmentId              string
	flinkComputePoolId              string
	flinkApiKey                     string
	flinkApiSecret                  string
	flinkRestEndpoint               string
	oauthToken                      *OAuthToken
	stsToken                        *STSToken
	isFlinkMetadataSet              bool
	tableflowApiKey                 string
	tableflowApiSecret              string
	isTableflowMetadataSet          bool
	isAcceptanceTestMode            bool
	isOAuthEnabled                  bool
}

// Customize configs for terraform-plugin-docs
func init() {
	schema.DescriptionKind = schema.StringMarkdown

	schema.SchemaDescriptionBuilder = func(s *schema.Schema) string {
		descriptionWithDefault := s.Description
		if s.Default != nil {
			descriptionWithDefault += fmt.Sprintf(" Defaults to `%v`.", s.Default)
		}
		return strings.TrimSpace(descriptionWithDefault)
	}
}

func New(version, userAgent string) func() *schema.Provider {
	return func() *schema.Provider {
		provider := &schema.Provider{
			Schema: map[string]*schema.Schema{
				"catalog_rest_endpoint": {
					Type:        schema.TypeString,
					Optional:    true,
					DefaultFunc: schema.EnvDefaultFunc("CATALOG_REST_ENDPOINT", ""),
					Description: "The Stream Catalog REST Endpoint.",
				},
				"cloud_api_key": {
					Type:        schema.TypeString,
					Optional:    true,
					Sensitive:   true,
					DefaultFunc: schema.EnvDefaultFunc("CONFLUENT_CLOUD_API_KEY", ""),
					Description: "The Confluent Cloud API Key.",
				},
				"cloud_api_secret": {
					Type:        schema.TypeString,
					Optional:    true,
					Sensitive:   true,
					DefaultFunc: schema.EnvDefaultFunc("CONFLUENT_CLOUD_API_SECRET", ""),
					Description: "The Confluent Cloud API Secret.",
				},
				"kafka_id": {
					Type:        schema.TypeString,
					Optional:    true,
					DefaultFunc: schema.EnvDefaultFunc("KAFKA_ID", ""),
					Description: "The Kafka Cluster ID.",
				},
				"kafka_api_key": {
					Type:        schema.TypeString,
					Optional:    true,
					Sensitive:   true,
					DefaultFunc: schema.EnvDefaultFunc("KAFKA_API_KEY", ""),
					Description: "The Kafka Cluster API Key.",
				},
				"kafka_api_secret": {
					Type:        schema.TypeString,
					Optional:    true,
					Sensitive:   true,
					DefaultFunc: schema.EnvDefaultFunc("KAFKA_API_SECRET", ""),
					Description: "The Kafka Cluster API Secret.",
				},
				"kafka_rest_endpoint": {
					Type:        schema.TypeString,
					Optional:    true,
					DefaultFunc: schema.EnvDefaultFunc("KAFKA_REST_ENDPOINT", ""),
					Description: "The Kafka Cluster REST Endpoint.",
				},
				"schema_registry_id": {
					Type:        schema.TypeString,
					Optional:    true,
					DefaultFunc: schema.EnvDefaultFunc("SCHEMA_REGISTRY_ID", ""),
					Description: "The Schema Registry Cluster ID.",
				},
				"schema_registry_api_key": {
					Type:        schema.TypeString,
					Optional:    true,
					Sensitive:   true,
					DefaultFunc: schema.EnvDefaultFunc("SCHEMA_REGISTRY_API_KEY", ""),
					Description: "The Schema Registry Cluster API Key.",
				},
				"schema_registry_api_secret": {
					Type:        schema.TypeString,
					Optional:    true,
					Sensitive:   true,
					DefaultFunc: schema.EnvDefaultFunc("SCHEMA_REGISTRY_API_SECRET", ""),
					Description: "The Schema Registry Cluster API Secret.",
				},
				"schema_registry_rest_endpoint": {
					Type:        schema.TypeString,
					Optional:    true,
					DefaultFunc: schema.EnvDefaultFunc("SCHEMA_REGISTRY_REST_ENDPOINT", ""),
					Description: "The Schema Registry Cluster REST Endpoint.",
				},
				"flink_principal_id": {
					Type:        schema.TypeString,
					Optional:    true,
					DefaultFunc: schema.EnvDefaultFunc("FLINK_PRINCIPAL_ID", ""),
					Description: "The Flink Principal ID.",
				},
				"organization_id": {
					Type:        schema.TypeString,
					Optional:    true,
					DefaultFunc: schema.EnvDefaultFunc("CONFLUENT_ORGANIZATION_ID", ""),
					Description: "The Flink Organization ID.",
				},
				"environment_id": {
					Type:        schema.TypeString,
					Optional:    true,
					DefaultFunc: schema.EnvDefaultFunc("CONFLUENT_ENVIRONMENT_ID", ""),
					Description: "The Flink Environment ID.",
				},
				"flink_compute_pool_id": {
					Type:        schema.TypeString,
					Optional:    true,
					DefaultFunc: schema.EnvDefaultFunc("FLINK_COMPUTE_POOL_ID", ""),
					Description: "The Flink Compute Pool ID.",
				},
				"flink_api_key": {
					Type:        schema.TypeString,
					Optional:    true,
					Sensitive:   true,
					DefaultFunc: schema.EnvDefaultFunc("FLINK_API_KEY", ""),
					Description: "The Flink API Key.",
				},
				"flink_api_secret": {
					Type:        schema.TypeString,
					Optional:    true,
					Sensitive:   true,
					DefaultFunc: schema.EnvDefaultFunc("FLINK_API_SECRET", ""),
					Description: "The Flink API Secret.",
				},
				"flink_rest_endpoint": {
					Type:        schema.TypeString,
					Optional:    true,
					DefaultFunc: schema.EnvDefaultFunc("FLINK_REST_ENDPOINT", ""),
					// Example: "https://flink.us-east-1.aws.confluent.cloud"
					Description: "The Flink REST Endpoint.",
				},
				"tableflow_api_key": {
					Type:        schema.TypeString,
					Optional:    true,
					Sensitive:   true,
					DefaultFunc: schema.EnvDefaultFunc("TABLEFLOW_API_KEY", ""),
					Description: "The Tableflow API Key.",
				},
				"tableflow_api_secret": {
					Type:        schema.TypeString,
					Optional:    true,
					Sensitive:   true,
					DefaultFunc: schema.EnvDefaultFunc("TABLEFLOW_API_SECRET", ""),
					Description: "The Tableflow API Secret.",
				},
				"endpoint": {
					Type:        schema.TypeString,
					Optional:    true,
					Default:     "https://api.confluent.cloud",
					Description: "The base endpoint of Confluent Cloud API.",
				},
				"max_retries": {
					Type:         schema.TypeInt,
					Optional:     true,
					DefaultFunc:  schema.EnvDefaultFunc("TF_PROVIDER_CONFLUENT_MAX_RETRIES", 4),
					ValidateFunc: validation.IntAtLeast(4),
					Description:  "Maximum number of retries of HTTP client. Defaults to 4.",
				},
				"oauth": providerOAuthSchema(),
			},
			DataSourcesMap: map[string]*schema.Resource{
				"confluent_catalog_integration":                catalogIntegrationDataSource(),
				"confluent_certificate_authority":              certificateAuthorityDataSource(),
				"confluent_certificate_pool":                   certificatePoolDataSource(),
				"confluent_cluster_link":                       clusterLinkDataSource(),
				"confluent_kafka_cluster":                      kafkaDataSource(),
				"confluent_kafka_topic":                        kafkaTopicDataSource(),
				"confluent_environment":                        environmentDataSource(),
				"confluent_environments":                       environmentsDataSource(),
				"confluent_group_mapping":                      groupMappingDataSource(),
				"confluent_ksql_cluster":                       ksqlDataSource(),
				"confluent_flink_artifact":                     flinkArtifactDataSource(),
				"confluent_flink_compute_pool":                 computePoolDataSource(),
				"confluent_flink_region":                       flinkRegionDataSource(),
				"confluent_identity_pool":                      identityPoolDataSource(),
				"confluent_identity_provider":                  identityProviderDataSource(),
				"confluent_ip_addresses":                       ipAddressesDataSource(),
				"confluent_kafka_client_quota":                 kafkaClientQuotaDataSource(),
				"confluent_network":                            networkDataSource(),
				"confluent_access_point":                       accessPointDataSource(),
				"confluent_dns_record":                         dnsRecordDataSource(),
				"confluent_gateway":                            gatewayDataSource(),
				"confluent_organization":                       organizationDataSource(),
				"confluent_peering":                            peeringDataSource(),
				"confluent_transit_gateway_attachment":         transitGatewayAttachmentDataSource(),
				"confluent_private_link_access":                privateLinkAccessDataSource(),
				"confluent_private_link_attachment":            privateLinkAttachmentDataSource(),
				"confluent_private_link_attachment_connection": privateLinkAttachmentConnectionDataSource(),
				"confluent_provider_integration":               providerIntegrationDataSource(),
				"confluent_role_binding":                       roleBindingDataSource(),
				"confluent_schema":                             schemaDataSource(),
				"confluent_schemas":                            schemasDataSource(),
				"confluent_users":                              usersDataSource(),
				"confluent_service_account":                    serviceAccountDataSource(),
				"confluent_schema_registry_cluster":            schemaRegistryClusterDataSource(),
				"confluent_schema_registry_clusters":           schemaRegistryClustersDataSource(),
				"confluent_subject_mode":                       subjectModeDataSource(),
				"confluent_subject_config":                     subjectConfigDataSource(),
				"confluent_schema_registry_cluster_config":     schemaRegistryClusterConfigDataSource(),
				"confluent_schema_registry_cluster_mode":       schemaRegistryClusterModeDataSource(),
				"confluent_user":                               userDataSource(),
				"confluent_invitation":                         invitationDataSource(),
				"confluent_byok_key":                           byokDataSource(),
				"confluent_network_link_endpoint":              networkLinkEndpointDataSource(),
				"confluent_network_link_service":               networkLinkServiceDataSource(),
				"confluent_tableflow_topic":                    tableflowTopicDataSource(),
				"confluent_tag":                                tagDataSource(),
				"confluent_tag_binding":                        tagBindingDataSource(),
				"confluent_business_metadata":                  businessMetadataDataSource(),
				"confluent_business_metadata_binding":          businessMetadataBindingDataSource(),
				"confluent_schema_registry_kek":                schemaRegistryKekDataSource(),
				"confluent_schema_registry_dek":                schemaRegistryDekDataSource(),
			},
			ResourcesMap: map[string]*schema.Resource{
				"confluent_catalog_integration":                catalogIntegrationResource(),
				"confluent_api_key":                            apiKeyResource(),
				"confluent_byok_key":                           byokResource(),
				"confluent_certificate_authority":              certificateAuthorityResource(),
				"confluent_certificate_pool":                   certificatePoolResource(),
				"confluent_cluster_link":                       clusterLinkResource(),
				"confluent_kafka_cluster":                      kafkaResource(),
				"confluent_kafka_cluster_config":               kafkaConfigResource(),
				"confluent_environment":                        environmentResource(),
				"confluent_identity_pool":                      identityPoolResource(),
				"confluent_identity_provider":                  identityProviderResource(),
				"confluent_group_mapping":                      groupMappingResource(),
				"confluent_kafka_client_quota":                 kafkaClientQuotaResource(),
				"confluent_ksql_cluster":                       ksqlResource(),
				"confluent_flink_artifact":                     artifactResource(),
				"confluent_flink_compute_pool":                 computePoolResource(),
				"confluent_flink_statement":                    flinkStatementResource(),
				"confluent_connector":                          connectorResource(),
				"confluent_custom_connector_plugin":            customConnectorPluginResource(),
				"confluent_service_account":                    serviceAccountResource(),
				"confluent_kafka_topic":                        kafkaTopicResource(),
				"confluent_kafka_mirror_topic":                 kafkaMirrorTopicResource(),
				"confluent_kafka_acl":                          kafkaAclResource(),
				"confluent_network":                            networkResource(),
				"confluent_access_point":                       accessPointResource(),
				"confluent_dns_forwarder":                      dnsForwarderResource(),
				"confluent_dns_record":                         dnsRecordResource(),
				"confluent_gateway":                            gatewayResource(),
				"confluent_peering":                            peeringResource(),
				"confluent_private_link_access":                privateLinkAccessResource(),
				"confluent_private_link_attachment":            privateLinkAttachmentResource(),
				"confluent_private_link_attachment_connection": privateLinkAttachmentConnectionResource(),
				"confluent_provider_integration":               providerIntegrationResource(),
				"confluent_role_binding":                       roleBindingResource(),
				"confluent_schema":                             schemaResource(),
				"confluent_schema_exporter":                    schemaExporterResource(),
				"confluent_subject_mode":                       subjectModeResource(),
				"confluent_subject_config":                     subjectConfigResource(),
				"confluent_schema_registry_cluster_mode":       schemaRegistryClusterModeResource(),
				"confluent_schema_registry_cluster_config":     schemaRegistryClusterConfigResource(),
				"confluent_transit_gateway_attachment":         transitGatewayAttachmentResource(),
				"confluent_invitation":                         invitationResource(),
				"confluent_network_link_endpoint":              networkLinkEndpointResource(),
				"confluent_network_link_service":               networkLinkServiceResource(),
				"confluent_tf_importer":                        tfImporterResource(),
				"confluent_tableflow_topic":                    tableflowTopicResource(),
				"confluent_tag":                                tagResource(),
				"confluent_tag_binding":                        tagBindingResource(),
				"confluent_business_metadata":                  businessMetadataResource(),
				"confluent_business_metadata_binding":          businessMetadataBindingResource(),
				"confluent_schema_registry_kek":                schemaRegistryKekResource(),
				"confluent_schema_registry_dek":                schemaRegistryDekResource(),
				"confluent_catalog_entity_attributes":          catalogEntityAttributesResource(),
			},
		}

		provider.ConfigureContextFunc = func(ctx context.Context, d *schema.ResourceData) (interface{}, diag.Diagnostics) {
			return providerConfigure(ctx, d, provider, version, userAgent)
		}

		return provider
	}
}

// https://github.com/hashicorp/terraform-plugin-sdk/issues/155#issuecomment-489699737
// //  alternative - https://github.com/hashicorp/terraform-plugin-sdk/issues/248#issuecomment-725013327
func environmentSchema() *schema.Schema {
	return &schema.Schema{
		Type: schema.TypeList,
		Elem: &schema.Resource{
			Schema: map[string]*schema.Schema{
				paramId: {
					Type:        schema.TypeString,
					Required:    true,
					ForceNew:    true,
					Description: "The unique identifier for the environment.",
				},
			},
		},
		Required:    true,
		MinItems:    1,
		MaxItems:    1,
		ForceNew:    true,
		Description: "Environment objects represent an isolated namespace for your Confluent resources for organizational purposes.",
	}
}

// https://github.com/hashicorp/terraform-plugin-sdk/issues/155#issuecomment-489699737
// //  alternative - https://github.com/hashicorp/terraform-plugin-sdk/issues/248#issuecomment-725013327
func environmentDataSourceSchema() *schema.Schema {
	return &schema.Schema{
		Type: schema.TypeList,
		Elem: &schema.Resource{
			Schema: map[string]*schema.Schema{
				paramId: {
					Type:     schema.TypeString,
					Required: true,
				},
			},
		},
		Required: true,
		MaxItems: 1,
	}
}

func providerConfigure(ctx context.Context, d *schema.ResourceData, p *schema.Provider, providerVersion, additionalUserAgent string) (interface{}, diag.Diagnostics) {
	tflog.Info(ctx, "Initializing Terraform Provider for Confluent Cloud")
	endpoint := d.Get("endpoint").(string)
	catalogRestEndpoint := d.Get("catalog_rest_endpoint").(string)
	cloudApiKey := d.Get("cloud_api_key").(string)
	cloudApiSecret := d.Get("cloud_api_secret").(string)
	kafkaClusterId := d.Get("kafka_id").(string)
	kafkaApiKey := d.Get("kafka_api_key").(string)
	kafkaApiSecret := d.Get("kafka_api_secret").(string)
	kafkaRestEndpoint := d.Get("kafka_rest_endpoint").(string)
	schemaRegistryClusterId := d.Get("schema_registry_id").(string)
	schemaRegistryApiKey := d.Get("schema_registry_api_key").(string)
	schemaRegistryApiSecret := d.Get("schema_registry_api_secret").(string)
	schemaRegistryRestEndpoint := d.Get("schema_registry_rest_endpoint").(string)
	flinkPrincipalId := d.Get("flink_principal_id").(string)
	flinkOrganizationId := d.Get("organization_id").(string)
	flinkEnvironmentId := d.Get("environment_id").(string)
	flinkComputePoolId := d.Get("flink_compute_pool_id").(string)
	flinkApiKey := d.Get("flink_api_key").(string)
	flinkApiSecret := d.Get("flink_api_secret").(string)
	flinkRestEndpoint := d.Get("flink_rest_endpoint").(string)
	tableflowApiKey := d.Get("tableflow_api_key").(string)
	tableflowApiSecret := d.Get("tableflow_api_secret").(string)
	maxRetries := d.Get("max_retries").(int)

	var externalOAuthToken = &OAuthToken{}
	var stsOAuthToken = &STSToken{}
	var err diag.Diagnostics
	var oauthEnabled bool
	if _, ok := d.GetOk(paramOAuthBlockName); ok {
		externalOAuthToken, stsOAuthToken, err = initializeOAuthConfigs(ctx, d)
		if err != nil {
			return nil, err
		}
		oauthEnabled = true
	}

	// 3 or 4 attributes should be set or not set at the same time
	// Option #2: (kafka_api_key, kafka_api_secret, kafka_rest_endpoint)
	// Option #3 (primary): (kafka_api_key, kafka_api_secret, kafka_rest_endpoint, kafka_id)
	allKafkaAttributesAreSet := (kafkaApiKey != "") && (kafkaApiSecret != "") && (kafkaRestEndpoint != "")
	allKafkaAttributesAreNotSet := (kafkaApiKey == "") && (kafkaApiSecret == "") && (kafkaRestEndpoint == "")
	justOneOrTwoKafkaAttributesAreSet := !(allKafkaAttributesAreSet || allKafkaAttributesAreNotSet)
	if justOneOrTwoKafkaAttributesAreSet {
		return nil, diag.Errorf("(kafka_api_key, kafka_api_secret, kafka_rest_endpoint) or (kafka_api_key, kafka_api_secret, kafka_rest_endpoint, kafka_id) attributes should be set or not set in the provider block at the same time")
	}

	// All 4 attributes should be set or not set at the same time
	allSchemaRegistryAttributesAreSet := (schemaRegistryApiKey != "") && (schemaRegistryApiSecret != "") && (schemaRegistryRestEndpoint != "" || catalogRestEndpoint != "") && (schemaRegistryClusterId != "")
	allSchemaRegistryAttributesAreNotSet := (schemaRegistryApiKey == "") && (schemaRegistryApiSecret == "") && (schemaRegistryRestEndpoint == "" || catalogRestEndpoint == "") && (schemaRegistryClusterId == "")
	justSubsetOfSchemaRegistryAttributesAreSet := !(allSchemaRegistryAttributesAreSet || allSchemaRegistryAttributesAreNotSet)
	if justSubsetOfSchemaRegistryAttributesAreSet {
		return nil, diag.Errorf("All 4 schema_registry_api_key, schema_registry_api_secret, schema_registry_rest_endpoint, schema_registry_id attributes should be set or not set in the provider block at the same time")
	}

	allCatalogAttributesAreSet := (schemaRegistryApiKey != "") && (schemaRegistryApiSecret != "") && (schemaRegistryRestEndpoint != "" || catalogRestEndpoint != "") && (schemaRegistryClusterId != "")
	allCatalogAttributesAreNotSet := (schemaRegistryApiKey == "") && (schemaRegistryApiSecret == "") && (schemaRegistryRestEndpoint == "" || catalogRestEndpoint == "") && (schemaRegistryClusterId == "")
	justSubsetOfCatalogAttributesAreSet := !(allCatalogAttributesAreSet || allCatalogAttributesAreNotSet)
	if justSubsetOfCatalogAttributesAreSet {
		return nil, diag.Errorf("All 4 schema_registry_api_key, schema_registry_api_secret, catalog_rest_endpoint, schema_registry_id attributes should be set or not set in the provider block at the same time")
	}

	// All 7 attributes should be set or not set at the same time
	allFlinkAttributesAreSet := (flinkApiKey != "") && (flinkApiSecret != "") && (flinkRestEndpoint != "") && (flinkOrganizationId != "") && (flinkEnvironmentId != "") && (flinkComputePoolId != "") && (flinkPrincipalId != "")
	allFlinkAttributesAreNotSet := (flinkApiKey == "") && (flinkApiSecret == "") && (flinkRestEndpoint == "") && (flinkOrganizationId == "") && (flinkEnvironmentId == "") && (flinkComputePoolId == "") && (flinkPrincipalId == "")
	justSubsetOfFlinkAttributesAreSet := !(allFlinkAttributesAreSet || allFlinkAttributesAreNotSet)
	if justSubsetOfFlinkAttributesAreSet {
		return nil, diag.Errorf("All 7 flink_api_key, flink_api_secret, flink_rest_endpoint, organization_id, environment_id, flink_compute_pool_id, flink_principal_id attributes should be set or not set in the provider block at the same time")
	}

	allTableflowAttributesAreSet := (tableflowApiKey != "") && (tableflowApiSecret != "")
	allTableflowAttributesAreNotSet := (tableflowApiKey == "") && (tableflowApiSecret == "")
	justOneTableflowAttributeSet := !(allTableflowAttributesAreSet || allTableflowAttributesAreNotSet)
	if justOneTableflowAttributeSet {
		return nil, diag.Errorf("Both tableflow_api_key and tableflow_api_secret should be set or not set in the provider block at the same time")
	}

	userAgent := p.UserAgent(terraformProviderUserAgent, fmt.Sprintf("%s (https://confluent.cloud; support@confluent.io)", providerVersion))
	if additionalUserAgent != "" {
		userAgent = fmt.Sprintf("%s %s", additionalUserAgent, userAgent)
	}

	acceptanceTestMode := false
	if os.Getenv("TF_ACC") == "1" {
		acceptanceTestMode = true
	}
	tflog.Info(ctx, fmt.Sprintf("Provider: acceptance test mode is %t\n", acceptanceTestMode))

	apiKeysCfg := apikeys.NewConfiguration()
	byokCfg := byok.NewConfiguration()
	caCfg := ca.NewConfiguration()
	catalogCfg := dc.NewConfiguration()
	ccpCfg := ccp.NewConfiguration()
	cmkCfg := cmk.NewConfiguration()
	connectCfg := connect.NewConfiguration()
	faCfg := fa.NewConfiguration()
	fcpmCfg := fcpm.NewConfiguration()
	iamCfg := iam.NewConfiguration()
	iamV1Cfg := iamv1.NewConfiguration()
	ksqlCfg := ksql.NewConfiguration()
	mdsCfg := mds.NewConfiguration()
	netAccessPointCfg := netap.NewConfiguration()
	netGatewayCfg := netgw.NewConfiguration()
	netCfg := net.NewConfiguration()
	netIpCfg := netip.NewConfiguration()
	netPLCfg := netpl.NewConfiguration()
	netDnsCfg := dns.NewConfiguration()
	oidcCfg := oidc.NewConfiguration()
	orgCfg := org.NewConfiguration()
	piCfg := pi.NewConfiguration()
	quotasCfg := quotas.NewConfiguration()
	srcmCfg := srcm.NewConfiguration()
	ssoCfg := sso.NewConfiguration()

	apiKeysCfg.Servers[0].URL = endpoint
	byokCfg.Servers[0].URL = endpoint
	caCfg.Servers[0].URL = endpoint
	ccpCfg.Servers[0].URL = endpoint
	cmkCfg.Servers[0].URL = endpoint
	connectCfg.Servers[0].URL = endpoint
	faCfg.Servers[0].URL = endpoint
	fcpmCfg.Servers[0].URL = endpoint
	iamCfg.Servers[0].URL = endpoint
	iamV1Cfg.Servers[0].URL = endpoint
	ksqlCfg.Servers[0].URL = endpoint
	mdsCfg.Servers[0].URL = endpoint
	netCfg.Servers[0].URL = endpoint
	netIpCfg.Servers[0].URL = endpoint
	netPLCfg.Servers[0].URL = endpoint
	netAccessPointCfg.Servers[0].URL = endpoint
	netGatewayCfg.Servers[0].URL = endpoint
	netDnsCfg.Servers[0].URL = endpoint
	oidcCfg.Servers[0].URL = endpoint
	orgCfg.Servers[0].URL = endpoint
	piCfg.Servers[0].URL = endpoint
	quotasCfg.Servers[0].URL = endpoint
	srcmCfg.Servers[0].URL = endpoint
	ssoCfg.Servers[0].URL = endpoint

	apiKeysCfg.UserAgent = userAgent
	byokCfg.UserAgent = userAgent
	caCfg.UserAgent = userAgent
	catalogCfg.UserAgent = userAgent
	ccpCfg.UserAgent = userAgent
	cmkCfg.UserAgent = userAgent
	connectCfg.UserAgent = userAgent
	faCfg.UserAgent = userAgent
	fcpmCfg.UserAgent = userAgent
	iamCfg.UserAgent = userAgent
	iamV1Cfg.UserAgent = userAgent
	ksqlCfg.UserAgent = userAgent
	mdsCfg.UserAgent = userAgent
	netCfg.UserAgent = userAgent
	netAccessPointCfg.UserAgent = userAgent
	netGatewayCfg.UserAgent = userAgent
	netIpCfg.UserAgent = userAgent
	netDnsCfg.UserAgent = userAgent
	netPLCfg.UserAgent = userAgent
	oidcCfg.UserAgent = userAgent
	orgCfg.UserAgent = userAgent
	piCfg.UserAgent = userAgent
	quotasCfg.UserAgent = userAgent
	srcmCfg.UserAgent = userAgent
	ssoCfg.UserAgent = userAgent

	var catalogRestClientFactory *CatalogRestClientFactory
	var flinkRestClientFactory *FlinkRestClientFactory
	var kafkaRestClientFactory *KafkaRestClientFactory
	var schemaRegistryRestClientFactory *SchemaRegistryRestClientFactory
	var tableflowRestClientFactory *TableflowRestClientFactory

	catalogRestClientFactory = &CatalogRestClientFactory{ctx: ctx, userAgent: userAgent, maxRetries: &maxRetries}
	flinkRestClientFactory = &FlinkRestClientFactory{ctx: ctx, userAgent: userAgent, maxRetries: &maxRetries}
	kafkaRestClientFactory = &KafkaRestClientFactory{ctx: ctx, userAgent: userAgent, maxRetries: &maxRetries}
	schemaRegistryRestClientFactory = &SchemaRegistryRestClientFactory{ctx: ctx, userAgent: userAgent, maxRetries: &maxRetries}
	tableflowRestClientFactory = &TableflowRestClientFactory{ctx: ctx, userAgent: userAgent, maxRetries: &maxRetries, endpoint: endpoint}

	apiKeysCfg.HTTPClient = NewRetryableClientFactory(ctx, WithMaxRetries(maxRetries)).CreateRetryableClient()
	byokCfg.HTTPClient = NewRetryableClientFactory(ctx, WithMaxRetries(maxRetries)).CreateRetryableClient()
	caCfg.HTTPClient = NewRetryableClientFactory(ctx, WithMaxRetries(maxRetries)).CreateRetryableClient()
	catalogCfg.HTTPClient = NewRetryableClientFactory(ctx, WithMaxRetries(maxRetries)).CreateRetryableClient()
	ccpCfg.HTTPClient = NewRetryableClientFactory(ctx, WithMaxRetries(maxRetries)).CreateRetryableClient()
	cmkCfg.HTTPClient = NewRetryableClientFactory(ctx, WithMaxRetries(maxRetries)).CreateRetryableClient()
	connectCfg.HTTPClient = NewRetryableClientFactory(ctx, WithMaxRetries(maxRetries)).CreateRetryableClient()
	faCfg.HTTPClient = NewRetryableClientFactory(ctx, WithMaxRetries(maxRetries)).CreateRetryableClient()
	fcpmCfg.HTTPClient = NewRetryableClientFactory(ctx, WithMaxRetries(maxRetries)).CreateRetryableClient()
	iamCfg.HTTPClient = NewRetryableClientFactory(ctx, WithMaxRetries(maxRetries)).CreateRetryableClient()
	iamV1Cfg.HTTPClient = NewRetryableClientFactory(ctx, WithMaxRetries(maxRetries)).CreateRetryableClient()
	ksqlCfg.HTTPClient = NewRetryableClientFactory(ctx, WithMaxRetries(maxRetries)).CreateRetryableClient()
	mdsCfg.HTTPClient = NewRetryableClientFactory(ctx, WithMaxRetries(maxRetries)).CreateRetryableClient()
	netCfg.HTTPClient = NewRetryableClientFactory(ctx, WithMaxRetries(maxRetries)).CreateRetryableClient()
	netGatewayCfg.HTTPClient = NewRetryableClientFactory(ctx, WithMaxRetries(maxRetries)).CreateRetryableClient()
	netIpCfg.HTTPClient = NewRetryableClientFactory(ctx, WithMaxRetries(maxRetries)).CreateRetryableClient()
	netPLCfg.HTTPClient = NewRetryableClientFactory(ctx, WithMaxRetries(maxRetries)).CreateRetryableClient()
	netDnsCfg.HTTPClient = NewRetryableClientFactory(ctx, WithMaxRetries(maxRetries)).CreateRetryableClient()
	oidcCfg.HTTPClient = NewRetryableClientFactory(ctx, WithMaxRetries(maxRetries)).CreateRetryableClient()
	orgCfg.HTTPClient = NewRetryableClientFactory(ctx, WithMaxRetries(maxRetries)).CreateRetryableClient()
	piCfg.HTTPClient = NewRetryableClientFactory(ctx, WithMaxRetries(maxRetries)).CreateRetryableClient()
	quotasCfg.HTTPClient = NewRetryableClientFactory(ctx, WithMaxRetries(maxRetries)).CreateRetryableClient()
	srcmCfg.HTTPClient = NewRetryableClientFactory(ctx, WithMaxRetries(maxRetries)).CreateRetryableClient()
	ssoCfg.HTTPClient = NewRetryableClientFactory(ctx, WithMaxRetries(maxRetries)).CreateRetryableClient()

	client := Client{
		apiKeysClient:                   apikeys.NewAPIClient(apiKeysCfg),
		byokClient:                      byok.NewAPIClient(byokCfg),
		catalogClient:                   dc.NewAPIClient(catalogCfg),
		caClient:                        ca.NewAPIClient(caCfg),
		ccpClient:                       ccp.NewAPIClient(ccpCfg),
		cmkClient:                       cmk.NewAPIClient(cmkCfg),
		connectClient:                   connect.NewAPIClient(connectCfg),
		faClient:                        fa.NewAPIClient(faCfg),
		fcpmClient:                      fcpm.NewAPIClient(fcpmCfg),
		iamClient:                       iam.NewAPIClient(iamCfg),
		iamV1Client:                     iamv1.NewAPIClient(iamV1Cfg),
		ksqlClient:                      ksql.NewAPIClient(ksqlCfg),
		netClient:                       net.NewAPIClient(netCfg),
		netAccessPointClient:            netap.NewAPIClient(netAccessPointCfg),
		netGatewayClient:                netgw.NewAPIClient(netGatewayCfg),
		netIpClient:                     netip.NewAPIClient(netIpCfg),
		netPLClient:                     netpl.NewAPIClient(netPLCfg),
		netDnsClient:                    dns.NewAPIClient(netDnsCfg),
		oidcClient:                      oidc.NewAPIClient(oidcCfg),
		orgClient:                       org.NewAPIClient(orgCfg),
		piClient:                        pi.NewAPIClient(piCfg),
		srcmClient:                      srcm.NewAPIClient(srcmCfg),
		catalogRestClientFactory:        catalogRestClientFactory,
		flinkRestClientFactory:          flinkRestClientFactory,
		kafkaRestClientFactory:          kafkaRestClientFactory,
		schemaRegistryRestClientFactory: schemaRegistryRestClientFactory,
		tableflowRestClientFactory:      tableflowRestClientFactory,
		mdsClient:                       mds.NewAPIClient(mdsCfg),
		quotasClient:                    quotas.NewAPIClient(quotasCfg),
		ssoClient:                       sso.NewAPIClient(ssoCfg),
		userAgent:                       userAgent,
		catalogRestEndpoint:             catalogRestEndpoint,
		cloudApiKey:                     cloudApiKey,
		cloudApiSecret:                  cloudApiSecret,
		kafkaClusterId:                  kafkaClusterId,
		kafkaApiKey:                     kafkaApiKey,
		kafkaApiSecret:                  kafkaApiSecret,
		kafkaRestEndpoint:               kafkaRestEndpoint,
		schemaRegistryClusterId:         schemaRegistryClusterId,
		schemaRegistryApiKey:            schemaRegistryApiKey,
		schemaRegistryApiSecret:         schemaRegistryApiSecret,
		schemaRegistryRestEndpoint:      schemaRegistryRestEndpoint,
		flinkPrincipalId:                flinkPrincipalId,
		flinkOrganizationId:             flinkOrganizationId,
		flinkEnvironmentId:              flinkEnvironmentId,
		flinkComputePoolId:              flinkComputePoolId,
		flinkApiKey:                     flinkApiKey,
		flinkApiSecret:                  flinkApiSecret,
		flinkRestEndpoint:               flinkRestEndpoint,
<<<<<<< HEAD
		oauthToken:                      externalOAuthToken,
		stsToken:                        stsOAuthToken,
		// For simplicity, treat 3 (for Kafka), 4 (for SR), and 7 (for Flink) variables as a "single" one
		isKafkaMetadataSet:          allKafkaAttributesAreSet,
		isKafkaClusterIdSet:         kafkaClusterId != "",
		isSchemaRegistryMetadataSet: allSchemaRegistryAttributesAreSet,
		isFlinkMetadataSet:          allFlinkAttributesAreSet,
		isAcceptanceTestMode:        acceptanceTestMode,
		isOAuthEnabled:              oauthEnabled,
=======
		tableflowApiKey:                 tableflowApiKey,
		tableflowApiSecret:              tableflowApiSecret,
		// For simplicity, treat 3 (for Kafka), 4 (for SR), 4 (for catalog), 7 (for Flink), and 2 (for Tableflow) variables as a "single" one
		isKafkaMetadataSet:           allKafkaAttributesAreSet,
		isKafkaClusterIdSet:          kafkaClusterId != "",
		isSchemaRegistryMetadataSet:  allSchemaRegistryAttributesAreSet,
		isCatalogRegistryMetadataSet: allCatalogAttributesAreSet,
		isFlinkMetadataSet:           allFlinkAttributesAreSet,
		isTableflowMetadataSet:       allTableflowAttributesAreSet,
		isAcceptanceTestMode:         acceptanceTestMode,
>>>>>>> 8048faae
	}

	return &client, nil
}

func initializeOAuthConfigs(ctx context.Context, d *schema.ResourceData) (*OAuthToken, *STSToken, diag.Diagnostics) {
	tflog.Info(ctx, "Initializing OAuth settings for Confluent Cloud")
	// External OAuth token initialization
	clientId := extractStringValueFromBlock(d, paramOAuthBlockName, paramOAuthExternalClientId)
	clientSecret := extractStringValueFromBlock(d, paramOAuthBlockName, paramOAuthExternalClientSecret)
	externalTokenURL := extractStringValueFromBlock(d, paramOAuthBlockName, paramOAuthExternalTokenURL)
	scope := extractStringValueFromBlock(d, paramOAuthBlockName, paramOAuthExternalTokenScope)
	identityPoolId := extractStringValueFromBlock(d, paramOAuthBlockName, paramOAuthIdentityPoolId)
	oauthToken, err := fetchExternalOAuthToken(ctx, externalTokenURL, clientId, clientSecret, scope, identityPoolId, nil)
	if err != nil {
		return nil, nil, diag.FromErr(err)
	}
	tflog.Debug(ctx, fmt.Sprintf("OAuth Token: %v", *oauthToken))

	// STS token exchanged from external OAuth token
	expiredInSeconds := extractStringValueFromBlock(d, paramOAuthBlockName, paramOAuthSTSTokenExpiredInSeconds)
	stsToken, err := fetchSTSOAuthToken(ctx, oauthToken.AccessToken, identityPoolId, expiredInSeconds, nil)
	if err != nil {
		return nil, nil, diag.FromErr(err)
	}
	tflog.Debug(ctx, fmt.Sprintf("STS Token: %v", *stsToken))

	return oauthToken, stsToken, nil
}

func providerOAuthSchema() *schema.Schema {
	return &schema.Schema{
		Type: schema.TypeList,
		Elem: &schema.Resource{
			Schema: map[string]*schema.Schema{
				paramOAuthExternalTokenURL: {
					Type:        schema.TypeString,
					Optional:    true,
					Description: "OAuth token URL to fetch access token from external IDP",
				},
				paramOAuthExternalClientId: {
					Type:         schema.TypeString,
					Optional:     true,
					Description:  "OAuth client id from external token source",
					ValidateFunc: validation.StringIsNotEmpty,
				},
				paramOAuthExternalClientSecret: {
					Type:         schema.TypeString,
					Optional:     true,
					Sensitive:    true,
					Description:  "OAuth client secret from external token source",
					ValidateFunc: validation.StringIsNotEmpty,
				},
				paramOAuthExternalAccessToken: {
					Type:        schema.TypeString,
					Optional:    true,
					Sensitive:   true,
					Description: "OAuth access token from external IDP",
				},
				paramOAuthExternalTokenExpiresInSeconds: {
					Type:        schema.TypeString,
					Optional:    true,
					Description: "OAuth access token expired in second from Confluent Cloud",
				},
				paramOAuthExternalTokenScope: {
					Type:        schema.TypeString,
					Optional:    true,
					Description: "OAuth access token scope",
				},
				paramOAuthIdentityPoolId: {
					Type:        schema.TypeString,
					Required:    true,
					Description: "OAuth identity pool id used for processing external token and exchange STS token",
				},
				paramOAuthSTSTokenExpiredInSeconds: {
					Type:        schema.TypeString,
					Optional:    true,
					Description: "OAuth STS access token expired in second from Confluent Cloud",
				},
			},
		},
		Description: "OAuth config settings",
		Optional:    true,
		MinItems:    1,
		MaxItems:    1,
	}
}

func SleepIfNotTestMode(d time.Duration, isAcceptanceTestMode bool) {
	if isAcceptanceTestMode {
		time.Sleep(500 * time.Millisecond)
		return
	}
	time.Sleep(d)
}<|MERGE_RESOLUTION|>--- conflicted
+++ resolved
@@ -714,19 +714,11 @@
 		flinkApiKey:                     flinkApiKey,
 		flinkApiSecret:                  flinkApiSecret,
 		flinkRestEndpoint:               flinkRestEndpoint,
-<<<<<<< HEAD
+		tableflowApiKey:                 tableflowApiKey,
+		tableflowApiSecret:              tableflowApiSecret,
 		oauthToken:                      externalOAuthToken,
 		stsToken:                        stsOAuthToken,
-		// For simplicity, treat 3 (for Kafka), 4 (for SR), and 7 (for Flink) variables as a "single" one
-		isKafkaMetadataSet:          allKafkaAttributesAreSet,
-		isKafkaClusterIdSet:         kafkaClusterId != "",
-		isSchemaRegistryMetadataSet: allSchemaRegistryAttributesAreSet,
-		isFlinkMetadataSet:          allFlinkAttributesAreSet,
-		isAcceptanceTestMode:        acceptanceTestMode,
-		isOAuthEnabled:              oauthEnabled,
-=======
-		tableflowApiKey:                 tableflowApiKey,
-		tableflowApiSecret:              tableflowApiSecret,
+
 		// For simplicity, treat 3 (for Kafka), 4 (for SR), 4 (for catalog), 7 (for Flink), and 2 (for Tableflow) variables as a "single" one
 		isKafkaMetadataSet:           allKafkaAttributesAreSet,
 		isKafkaClusterIdSet:          kafkaClusterId != "",
@@ -735,7 +727,7 @@
 		isFlinkMetadataSet:           allFlinkAttributesAreSet,
 		isTableflowMetadataSet:       allTableflowAttributesAreSet,
 		isAcceptanceTestMode:         acceptanceTestMode,
->>>>>>> 8048faae
+		isOAuthEnabled:               oauthEnabled,
 	}
 
 	return &client, nil
