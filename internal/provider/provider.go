// Copyright 2021 Confluent Inc. All Rights Reserved.
//
// Licensed under the Apache License, Version 2.0 (the "License");
// you may not use this file except in compliance with the License.
// You may obtain a copy of the License at
//
//     http://www.apache.org/licenses/LICENSE-2.0
//
// Unless required by applicable law or agreed to in writing, software
// distributed under the License is distributed on an "AS IS" BASIS,
// WITHOUT WARRANTIES OR CONDITIONS OF ANY KIND, either express or implied.
// See the License for the specific language governing permissions and
// limitations under the License.

package provider

import (
	"context"
	"fmt"
	"strings"

	apikeys "github.com/confluentinc/ccloud-sdk-go-v2/apikeys/v2"
	byok "github.com/confluentinc/ccloud-sdk-go-v2/byok/v1"
	cmk "github.com/confluentinc/ccloud-sdk-go-v2/cmk/v2"
	connect "github.com/confluentinc/ccloud-sdk-go-v2/connect/v1"
	iamv1 "github.com/confluentinc/ccloud-sdk-go-v2/iam/v1"
	iam "github.com/confluentinc/ccloud-sdk-go-v2/iam/v2"
	oidc "github.com/confluentinc/ccloud-sdk-go-v2/identity-provider/v2"
	quotas "github.com/confluentinc/ccloud-sdk-go-v2/kafka-quotas/v1"
	ksql "github.com/confluentinc/ccloud-sdk-go-v2/ksql/v2"
	mds "github.com/confluentinc/ccloud-sdk-go-v2/mds/v2"
	net "github.com/confluentinc/ccloud-sdk-go-v2/networking/v1"
	org "github.com/confluentinc/ccloud-sdk-go-v2/org/v2"
	srcm "github.com/confluentinc/ccloud-sdk-go-v2/srcm/v2"
	"github.com/hashicorp/terraform-plugin-log/tflog"
	"github.com/hashicorp/terraform-plugin-sdk/v2/diag"
	"github.com/hashicorp/terraform-plugin-sdk/v2/helper/schema"
	"github.com/hashicorp/terraform-plugin-sdk/v2/helper/validation"
)

const (
	terraformProviderUserAgent = "terraform-provider-confluent"
)

const (
	paramApiVersion  = "api_version"
	paramCloud       = "cloud"
	paramRegion      = "region"
	paramEnvironment = "environment"
	paramId          = "id"
	paramDisplayName = "display_name"
	paramName        = "name"
	paramDescription = "description"
	paramKind        = "kind"
	paramCsu         = "csu"
)

type Client struct {
	apiKeysClient                   *apikeys.APIClient
	byokClient                      *byok.APIClient
	iamClient                       *iam.APIClient
	iamV1Client                     *iamv1.APIClient
	cmkClient                       *cmk.APIClient
	connectClient                   *connect.APIClient
	netClient                       *net.APIClient
	orgClient                       *org.APIClient
	ksqlClient                      *ksql.APIClient
	kafkaRestClientFactory          *KafkaRestClientFactory
	schemaRegistryRestClientFactory *SchemaRegistryRestClientFactory
	mdsClient                       *mds.APIClient
	oidcClient                      *oidc.APIClient
	quotasClient                    *quotas.APIClient
	srcmClient                      *srcm.APIClient
	userAgent                       string
	cloudApiKey                     string
	cloudApiSecret                  string
	kafkaClusterId                  string
	kafkaApiKey                     string
	kafkaApiSecret                  string
	kafkaRestEndpoint               string
	isKafkaClusterIdSet             bool
	isKafkaMetadataSet              bool
	schemaRegistryClusterId         string
	schemaRegistryApiKey            string
	schemaRegistryApiSecret         string
	schemaRegistryRestEndpoint      string
	isSchemaRegistryMetadataSet     bool
}

// Customize configs for terraform-plugin-docs
func init() {
	schema.DescriptionKind = schema.StringMarkdown

	schema.SchemaDescriptionBuilder = func(s *schema.Schema) string {
		descriptionWithDefault := s.Description
		if s.Default != nil {
			descriptionWithDefault += fmt.Sprintf(" Defaults to `%v`.", s.Default)
		}
		return strings.TrimSpace(descriptionWithDefault)
	}
}

func New(version, userAgent string) func() *schema.Provider {
	return func() *schema.Provider {
		provider := &schema.Provider{
			Schema: map[string]*schema.Schema{
				"cloud_api_key": {
					Type:        schema.TypeString,
					Optional:    true,
					Sensitive:   true,
					DefaultFunc: schema.EnvDefaultFunc("CONFLUENT_CLOUD_API_KEY", ""),
					Description: "The Confluent Cloud API Key.",
				},
				"cloud_api_secret": {
					Type:        schema.TypeString,
					Optional:    true,
					Sensitive:   true,
					DefaultFunc: schema.EnvDefaultFunc("CONFLUENT_CLOUD_API_SECRET", ""),
					Description: "The Confluent Cloud API Secret.",
				},
				"kafka_id": {
					Type:        schema.TypeString,
					Optional:    true,
					DefaultFunc: schema.EnvDefaultFunc("KAFKA_ID", ""),
					Description: "The Kafka Cluster ID.",
				},
				"kafka_api_key": {
					Type:        schema.TypeString,
					Optional:    true,
					Sensitive:   true,
					DefaultFunc: schema.EnvDefaultFunc("KAFKA_API_KEY", ""),
					Description: "The Kafka Cluster API Key.",
				},
				"kafka_api_secret": {
					Type:        schema.TypeString,
					Optional:    true,
					Sensitive:   true,
					DefaultFunc: schema.EnvDefaultFunc("KAFKA_API_SECRET", ""),
					Description: "The Kafka Cluster API Secret.",
				},
				"kafka_rest_endpoint": {
					Type:        schema.TypeString,
					Optional:    true,
					DefaultFunc: schema.EnvDefaultFunc("KAFKA_REST_ENDPOINT", ""),
					Description: "The Kafka Cluster REST Endpoint.",
				},
				"schema_registry_id": {
					Type:        schema.TypeString,
					Optional:    true,
					DefaultFunc: schema.EnvDefaultFunc("SCHEMA_REGISTRY_ID", ""),
					Description: "The Schema Registry Cluster ID.",
				},
				"schema_registry_api_key": {
					Type:        schema.TypeString,
					Optional:    true,
					Sensitive:   true,
					DefaultFunc: schema.EnvDefaultFunc("SCHEMA_REGISTRY_API_KEY", ""),
					Description: "The Schema Registry Cluster API Key.",
				},
				"schema_registry_api_secret": {
					Type:        schema.TypeString,
					Optional:    true,
					Sensitive:   true,
					DefaultFunc: schema.EnvDefaultFunc("SCHEMA_REGISTRY_API_SECRET", ""),
					Description: "The Schema Registry Cluster API Secret.",
				},
				"schema_registry_rest_endpoint": {
					Type:        schema.TypeString,
					Optional:    true,
					DefaultFunc: schema.EnvDefaultFunc("SCHEMA_REGISTRY_REST_ENDPOINT", ""),
					Description: "The Schema Registry Cluster REST Endpoint.",
				},
				"endpoint": {
					Type:        schema.TypeString,
					Optional:    true,
					Default:     "https://api.confluent.cloud",
					Description: "The base endpoint of Confluent Cloud API.",
				},
				"max_retries": {
					Type:         schema.TypeInt,
					Optional:     true,
					ValidateFunc: validation.IntAtLeast(5),
					Description:  "Maximum number of retries of HTTP client. Defaults to 4.",
				},
			},
			DataSourcesMap: map[string]*schema.Resource{
				"confluent_kafka_cluster":                  kafkaDataSource(),
				"confluent_kafka_topic":                    kafkaTopicDataSource(),
				"confluent_environment":                    environmentDataSource(),
				"confluent_ksql_cluster":                   ksqlDataSource(),
				"confluent_identity_pool":                  identityPoolDataSource(),
				"confluent_identity_provider":              identityProviderDataSource(),
				"confluent_kafka_client_quota":             kafkaClientQuotaDataSource(),
				"confluent_network":                        networkDataSource(),
				"confluent_organization":                   organizationDataSource(),
				"confluent_peering":                        peeringDataSource(),
				"confluent_transit_gateway_attachment":     transitGatewayAttachmentDataSource(),
				"confluent_private_link_access":            privateLinkAccessDataSource(),
				"confluent_role_binding":                   roleBindingDataSource(),
				"confluent_schema":                         schemaDataSource(),
				"confluent_schemas":                        schemasDataSource(),
				"confluent_service_account":                serviceAccountDataSource(),
				"confluent_schema_registry_cluster":        schemaRegistryClusterDataSource(),
				"confluent_schema_registry_region":         schemaRegistryRegionDataSource(),
				"confluent_subject_mode":                   subjectModeDataSource(),
				"confluent_subject_config":                 subjectConfigDataSource(),
				"confluent_schema_registry_cluster_config": schemaRegistryClusterConfigDataSource(),
				"confluent_schema_registry_cluster_mode":   schemaRegistryClusterModeDataSource(),
				"confluent_user":                           userDataSource(),
<<<<<<< HEAD
				"confluent_users":                          usersDataSource(),
=======
				"confluent_invitation":                     invitationDataSource(),
				"confluent_byok_key":                       byokDataSource(),
>>>>>>> 84386c9a
			},
			ResourcesMap: map[string]*schema.Resource{
				"confluent_api_key":                        apiKeyResource(),
				"confluent_byok_key":                       byokResource(),
				"confluent_cluster_link":                   clusterLinkResource(),
				"confluent_kafka_cluster":                  kafkaResource(),
				"confluent_kafka_cluster_config":           kafkaConfigResource(),
				"confluent_environment":                    environmentResource(),
				"confluent_identity_pool":                  identityPoolResource(),
				"confluent_identity_provider":              identityProviderResource(),
				"confluent_kafka_client_quota":             kafkaClientQuotaResource(),
				"confluent_ksql_cluster":                   ksqlResource(),
				"confluent_connector":                      connectorResource(),
				"confluent_service_account":                serviceAccountResource(),
				"confluent_kafka_topic":                    kafkaTopicResource(),
				"confluent_kafka_mirror_topic":             kafkaMirrorTopicResource(),
				"confluent_kafka_acl":                      kafkaAclResource(),
				"confluent_network":                        networkResource(),
				"confluent_peering":                        peeringResource(),
				"confluent_private_link_access":            privateLinkAccessResource(),
				"confluent_role_binding":                   roleBindingResource(),
				"confluent_schema_registry_cluster":        schemaRegistryClusterResource(),
				"confluent_schema":                         schemaResource(),
				"confluent_subject_mode":                   subjectModeResource(),
				"confluent_subject_config":                 subjectConfigResource(),
				"confluent_schema_registry_cluster_mode":   schemaRegistryClusterModeResource(),
				"confluent_schema_registry_cluster_config": schemaRegistryClusterConfigResource(),
				"confluent_transit_gateway_attachment":     transitGatewayAttachmentResource(),
				"confluent_invitation":                     invitationResource(),
			},
		}

		provider.ConfigureContextFunc = func(ctx context.Context, d *schema.ResourceData) (interface{}, diag.Diagnostics) {
			return providerConfigure(ctx, d, provider, version, userAgent)
		}

		return provider
	}
}

// https://github.com/hashicorp/terraform-plugin-sdk/issues/155#issuecomment-489699737
////  alternative - https://github.com/hashicorp/terraform-plugin-sdk/issues/248#issuecomment-725013327
func environmentSchema() *schema.Schema {
	return &schema.Schema{
		Type: schema.TypeList,
		Elem: &schema.Resource{
			Schema: map[string]*schema.Schema{
				paramId: {
					Type:        schema.TypeString,
					Required:    true,
					ForceNew:    true,
					Description: "The unique identifier for the environment.",
				},
			},
		},
		Required:    true,
		MinItems:    1,
		MaxItems:    1,
		ForceNew:    true,
		Description: "Environment objects represent an isolated namespace for your Confluent resources for organizational purposes.",
	}
}

// https://github.com/hashicorp/terraform-plugin-sdk/issues/155#issuecomment-489699737
////  alternative - https://github.com/hashicorp/terraform-plugin-sdk/issues/248#issuecomment-725013327
func environmentDataSourceSchema() *schema.Schema {
	return &schema.Schema{
		Type: schema.TypeList,
		Elem: &schema.Resource{
			Schema: map[string]*schema.Schema{
				paramId: {
					Type:     schema.TypeString,
					Required: true,
				},
			},
		},
		Required: true,
		MaxItems: 1,
	}
}

func providerConfigure(ctx context.Context, d *schema.ResourceData, p *schema.Provider, providerVersion, additionalUserAgent string) (interface{}, diag.Diagnostics) {
	tflog.Info(ctx, "Initializing Terraform Provider for Confluent Cloud")
	endpoint := d.Get("endpoint").(string)
	cloudApiKey := d.Get("cloud_api_key").(string)
	cloudApiSecret := d.Get("cloud_api_secret").(string)
	kafkaClusterId := d.Get("kafka_id").(string)
	kafkaApiKey := d.Get("kafka_api_key").(string)
	kafkaApiSecret := d.Get("kafka_api_secret").(string)
	kafkaRestEndpoint := d.Get("kafka_rest_endpoint").(string)
	schemaRegistryClusterId := d.Get("schema_registry_id").(string)
	schemaRegistryApiKey := d.Get("schema_registry_api_key").(string)
	schemaRegistryApiSecret := d.Get("schema_registry_api_secret").(string)
	schemaRegistryRestEndpoint := d.Get("schema_registry_rest_endpoint").(string)
	// If the max_retries doesn't exist in the configuration, then 0 will be returned.
	maxRetries := d.Get("max_retries").(int)

	// 3 or 4 attributes should be set or not set at the same time
	// Option #2: (kafka_api_key, kafka_api_secret, kafka_rest_endpoint)
	// Option #3 (primary): (kafka_api_key, kafka_api_secret, kafka_rest_endpoint, kafka_id)
	allKafkaAttributesAreSet := (kafkaApiKey != "") && (kafkaApiSecret != "") && (kafkaRestEndpoint != "")
	allKafkaAttributesAreNotSet := (kafkaApiKey == "") && (kafkaApiSecret == "") && (kafkaRestEndpoint == "")
	justOneOrTwoKafkaAttributesAreSet := !(allKafkaAttributesAreSet || allKafkaAttributesAreNotSet)
	if justOneOrTwoKafkaAttributesAreSet {
		return nil, diag.Errorf("(kafka_api_key, kafka_api_secret, kafka_rest_endpoint) or (kafka_api_key, kafka_api_secret, kafka_rest_endpoint, kafka_id) attributes should be set or not set in the provider block at the same time")
	}

	// All 4 attributes should be set or not set at the same time
	allSchemaRegistryAttributesAreSet := (schemaRegistryApiKey != "") && (schemaRegistryApiSecret != "") && (schemaRegistryRestEndpoint != "") && (schemaRegistryClusterId != "")
	allSchemaRegistryAttributesAreNotSet := (schemaRegistryApiKey == "") && (schemaRegistryApiSecret == "") && (schemaRegistryRestEndpoint == "") && (schemaRegistryClusterId == "")
	justSubsetOfSchemaRegistryAttributesAreSet := !(allSchemaRegistryAttributesAreSet || allSchemaRegistryAttributesAreNotSet)
	if justSubsetOfSchemaRegistryAttributesAreSet {
		return nil, diag.Errorf("All 4 schema_registry_api_key, schema_registry_api_secret, schema_registry_rest_endpoint, schema_registry_id attributes should be set or not set in the provider block at the same time")
	}

	userAgent := p.UserAgent(terraformProviderUserAgent, fmt.Sprintf("%s (https://confluent.cloud; support@confluent.io)", providerVersion))
	if additionalUserAgent != "" {
		userAgent = fmt.Sprintf("%s %s", additionalUserAgent, userAgent)
	}

	apiKeysCfg := apikeys.NewConfiguration()
	byokCfg := byok.NewConfiguration()
	cmkCfg := cmk.NewConfiguration()
	connectCfg := connect.NewConfiguration()
	iamCfg := iam.NewConfiguration()
	iamV1Cfg := iamv1.NewConfiguration()
	mdsCfg := mds.NewConfiguration()
	netCfg := net.NewConfiguration()
	oidcCfg := oidc.NewConfiguration()
	orgCfg := org.NewConfiguration()
	srcmCfg := srcm.NewConfiguration()
	ksqlCfg := ksql.NewConfiguration()
	quotasCfg := quotas.NewConfiguration()

	apiKeysCfg.Servers[0].URL = endpoint
	byokCfg.Servers[0].URL = endpoint
	cmkCfg.Servers[0].URL = endpoint
	connectCfg.Servers[0].URL = endpoint
	iamCfg.Servers[0].URL = endpoint
	iamV1Cfg.Servers[0].URL = endpoint
	mdsCfg.Servers[0].URL = endpoint
	netCfg.Servers[0].URL = endpoint
	oidcCfg.Servers[0].URL = endpoint
	orgCfg.Servers[0].URL = endpoint
	srcmCfg.Servers[0].URL = endpoint
	ksqlCfg.Servers[0].URL = endpoint
	quotasCfg.Servers[0].URL = endpoint

	apiKeysCfg.UserAgent = userAgent
	byokCfg.UserAgent = userAgent
	cmkCfg.UserAgent = userAgent
	connectCfg.UserAgent = userAgent
	iamCfg.UserAgent = userAgent
	iamV1Cfg.UserAgent = userAgent
	mdsCfg.UserAgent = userAgent
	netCfg.UserAgent = userAgent
	oidcCfg.UserAgent = userAgent
	orgCfg.UserAgent = userAgent
	srcmCfg.UserAgent = userAgent
	ksqlCfg.UserAgent = userAgent
	quotasCfg.UserAgent = userAgent

	var kafkaRestClientFactory *KafkaRestClientFactory
	var schemaRegistryRestClientFactory *SchemaRegistryRestClientFactory

	if maxRetries != 0 {
		kafkaRestClientFactory = &KafkaRestClientFactory{userAgent: userAgent, maxRetries: &maxRetries}
		schemaRegistryRestClientFactory = &SchemaRegistryRestClientFactory{userAgent: userAgent, maxRetries: &maxRetries}

		apiKeysCfg.HTTPClient = NewRetryableClientFactory(WithMaxRetries(maxRetries)).CreateRetryableClient()
		byokCfg.HTTPClient = NewRetryableClientFactory(WithMaxRetries(maxRetries)).CreateRetryableClient()
		cmkCfg.HTTPClient = NewRetryableClientFactory(WithMaxRetries(maxRetries)).CreateRetryableClient()
		connectCfg.HTTPClient = NewRetryableClientFactory(WithMaxRetries(maxRetries)).CreateRetryableClient()
		iamCfg.HTTPClient = NewRetryableClientFactory(WithMaxRetries(maxRetries)).CreateRetryableClient()
		iamV1Cfg.HTTPClient = NewRetryableClientFactory(WithMaxRetries(maxRetries)).CreateRetryableClient()
		mdsCfg.HTTPClient = NewRetryableClientFactory(WithMaxRetries(maxRetries)).CreateRetryableClient()
		netCfg.HTTPClient = NewRetryableClientFactory(WithMaxRetries(maxRetries)).CreateRetryableClient()
		oidcCfg.HTTPClient = NewRetryableClientFactory(WithMaxRetries(maxRetries)).CreateRetryableClient()
		orgCfg.HTTPClient = NewRetryableClientFactory(WithMaxRetries(maxRetries)).CreateRetryableClient()
		srcmCfg.HTTPClient = NewRetryableClientFactory(WithMaxRetries(maxRetries)).CreateRetryableClient()
		ksqlCfg.HTTPClient = NewRetryableClientFactory(WithMaxRetries(maxRetries)).CreateRetryableClient()
		quotasCfg.HTTPClient = NewRetryableClientFactory(WithMaxRetries(maxRetries)).CreateRetryableClient()
	} else {
		kafkaRestClientFactory = &KafkaRestClientFactory{userAgent: userAgent}
		schemaRegistryRestClientFactory = &SchemaRegistryRestClientFactory{userAgent: userAgent}

		apiKeysCfg.HTTPClient = NewRetryableClientFactory().CreateRetryableClient()
		byokCfg.HTTPClient = NewRetryableClientFactory().CreateRetryableClient()
		cmkCfg.HTTPClient = NewRetryableClientFactory().CreateRetryableClient()
		connectCfg.HTTPClient = NewRetryableClientFactory().CreateRetryableClient()
		iamCfg.HTTPClient = NewRetryableClientFactory().CreateRetryableClient()
		iamV1Cfg.HTTPClient = NewRetryableClientFactory().CreateRetryableClient()
		mdsCfg.HTTPClient = NewRetryableClientFactory().CreateRetryableClient()
		netCfg.HTTPClient = NewRetryableClientFactory().CreateRetryableClient()
		oidcCfg.HTTPClient = NewRetryableClientFactory().CreateRetryableClient()
		orgCfg.HTTPClient = NewRetryableClientFactory().CreateRetryableClient()
		srcmCfg.HTTPClient = NewRetryableClientFactory().CreateRetryableClient()
		ksqlCfg.HTTPClient = NewRetryableClientFactory().CreateRetryableClient()
		quotasCfg.HTTPClient = NewRetryableClientFactory().CreateRetryableClient()
	}

	client := Client{
		apiKeysClient:                   apikeys.NewAPIClient(apiKeysCfg),
		byokClient:                      byok.NewAPIClient(byokCfg),
		cmkClient:                       cmk.NewAPIClient(cmkCfg),
		connectClient:                   connect.NewAPIClient(connectCfg),
		iamClient:                       iam.NewAPIClient(iamCfg),
		iamV1Client:                     iamv1.NewAPIClient(iamV1Cfg),
		netClient:                       net.NewAPIClient(netCfg),
		oidcClient:                      oidc.NewAPIClient(oidcCfg),
		orgClient:                       org.NewAPIClient(orgCfg),
		srcmClient:                      srcm.NewAPIClient(srcmCfg),
		ksqlClient:                      ksql.NewAPIClient(ksqlCfg),
		kafkaRestClientFactory:          kafkaRestClientFactory,
		schemaRegistryRestClientFactory: schemaRegistryRestClientFactory,
		mdsClient:                       mds.NewAPIClient(mdsCfg),
		quotasClient:                    quotas.NewAPIClient(quotasCfg),
		userAgent:                       userAgent,
		cloudApiKey:                     cloudApiKey,
		cloudApiSecret:                  cloudApiSecret,
		kafkaClusterId:                  kafkaClusterId,
		kafkaApiKey:                     kafkaApiKey,
		kafkaApiSecret:                  kafkaApiSecret,
		kafkaRestEndpoint:               kafkaRestEndpoint,
		schemaRegistryClusterId:         schemaRegistryClusterId,
		schemaRegistryApiKey:            schemaRegistryApiKey,
		schemaRegistryApiSecret:         schemaRegistryApiSecret,
		schemaRegistryRestEndpoint:      schemaRegistryRestEndpoint,
		// For simplicity, treat 3 (for Kafka) and 4 (for SR) variables as a "single" one
		isKafkaMetadataSet:          allKafkaAttributesAreSet,
		isKafkaClusterIdSet:         kafkaClusterId != "",
		isSchemaRegistryMetadataSet: allSchemaRegistryAttributesAreSet,
	}

	return &client, nil
}<|MERGE_RESOLUTION|>--- conflicted
+++ resolved
@@ -207,12 +207,9 @@
 				"confluent_schema_registry_cluster_config": schemaRegistryClusterConfigDataSource(),
 				"confluent_schema_registry_cluster_mode":   schemaRegistryClusterModeDataSource(),
 				"confluent_user":                           userDataSource(),
-<<<<<<< HEAD
 				"confluent_users":                          usersDataSource(),
-=======
 				"confluent_invitation":                     invitationDataSource(),
 				"confluent_byok_key":                       byokDataSource(),
->>>>>>> 84386c9a
 			},
 			ResourcesMap: map[string]*schema.Resource{
 				"confluent_api_key":                        apiKeyResource(),
