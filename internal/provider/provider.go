--- conflicted
+++ resolved
@@ -17,14 +17,15 @@
 import (
 	"context"
 	"fmt"
+	"os"
+	"strings"
+	"time"
+
 	ccp "github.com/confluentinc/ccloud-sdk-go-v2/connect-custom-plugin/v1"
 	dns "github.com/confluentinc/ccloud-sdk-go-v2/networking-dnsforwarder/v1"
 	netip "github.com/confluentinc/ccloud-sdk-go-v2/networking-ip/v1"
 	pi "github.com/confluentinc/ccloud-sdk-go-v2/provider-integration/v1"
 	"github.com/confluentinc/ccloud-sdk-go-v2/sso/v2"
-	"os"
-	"strings"
-	"time"
 
 	apikeys "github.com/confluentinc/ccloud-sdk-go-v2/apikeys/v2"
 	byok "github.com/confluentinc/ccloud-sdk-go-v2/byok/v1"
@@ -261,11 +262,8 @@
 				},
 			},
 			DataSourcesMap: map[string]*schema.Resource{
-<<<<<<< HEAD
 				"confluent_certificate_authority":              certificateAuthorityDataSource(),
-=======
 				"confluent_certificate_pool":                   certificatePoolDataSource(),
->>>>>>> 1154de0d
 				"confluent_kafka_cluster":                      kafkaDataSource(),
 				"confluent_kafka_topic":                        kafkaTopicDataSource(),
 				"confluent_environment":                        environmentDataSource(),
@@ -315,11 +313,8 @@
 			ResourcesMap: map[string]*schema.Resource{
 				"confluent_api_key":                            apiKeyResource(),
 				"confluent_byok_key":                           byokResource(),
-<<<<<<< HEAD
 				"confluent_certificate_authority":              certificateAuthorityResource(),
-=======
 				"confluent_certificate_pool":                   certificatePoolResource(),
->>>>>>> 1154de0d
 				"confluent_cluster_link":                       clusterLinkResource(),
 				"confluent_kafka_cluster":                      kafkaResource(),
 				"confluent_kafka_cluster_config":               kafkaConfigResource(),
