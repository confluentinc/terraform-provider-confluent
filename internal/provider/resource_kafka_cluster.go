// Copyright 2021 Confluent Inc. All Rights Reserved.
//
// Licensed under the Apache License, Version 2.0 (the "License");
// you may not use this file except in compliance with the License.
// You may obtain a copy of the License at
//
//     http://www.apache.org/licenses/LICENSE-2.0
//
// Unless required by applicable law or agreed to in writing, software
// distributed under the License is distributed on an "AS IS" BASIS,
// WITHOUT WARRANTIES OR CONDITIONS OF ANY KIND, either express or implied.
// See the License for the specific language governing permissions and
// limitations under the License.

package provider

import (
	"context"
	"encoding/json"
	"fmt"
	"net/http"
	"regexp"
	"sort"
	"strings"

	cmk "github.com/confluentinc/ccloud-sdk-go-v2/cmk/v2"
	"github.com/hashicorp/terraform-plugin-log/tflog"
	"github.com/hashicorp/terraform-plugin-sdk/v2/diag"
	"github.com/hashicorp/terraform-plugin-sdk/v2/helper/customdiff"
	"github.com/hashicorp/terraform-plugin-sdk/v2/helper/schema"
	"github.com/hashicorp/terraform-plugin-sdk/v2/helper/validation"
)

const (
	kafkaClusterTypeBasic            = "Basic"
	kafkaClusterTypeStandard         = "Standard"
	kafkaClusterTypeDedicated        = "Dedicated"
	kafkaClusterTypeEnterprise       = "Enterprise"
	kafkaClusterTypeFreight          = "Freight"
	paramBasicCluster                = "basic"
	paramStandardCluster             = "standard"
	paramDedicatedCluster            = "dedicated"
	paramEnterpriseCluster           = "enterprise"
	paramFreightCluster              = "freight"
	paramAvailability                = "availability"
	paramBootStrapEndpoint           = "bootstrap_endpoint"
	paramRestEndpoint                = "rest_endpoint"
	paramHttpEndpoint                = "http_endpoint"
	paramRestEndpointPrivate         = "private_rest_endpoint"
	paramRestEndpointPrivateRegional = "private_regional_rest_endpoints"
	paramCatalogEndpoint             = "catalog_endpoint"
	paramCku                         = "cku"
	paramMaxEcku                     = "max_ecku"
	paramEncryptionKey               = "encryption_key"
	paramRbacCrn                     = "rbac_crn"
	paramConfluentCustomerKey        = "byok_key"
	paramEndpoints                   = "endpoints"
	paramConnectionType              = "connection_type"

	stateInProgress = "IN_PROGRESS"
	stateDone       = "DONE"

	stateFailed        = "FAILED"
	stateUnknown       = "UNKNOWN"
	stateUnexpected    = "UNEXPECTED"
	stateProvisioned   = "PROVISIONED"
	stateReady         = "READY"
	stateRunning       = "RUNNING"
	stateProvisioning  = "PROVISIONING"
	statePendingAccept = "PENDING_ACCEPT"

	singleZone       = "SINGLE_ZONE"
	multiZone        = "MULTI_ZONE"
	lowAvailability  = "LOW"
	highAvailability = "HIGH"

	paramAccessPointID = "access_point_id"
)

var acceptedAvailabilityZones = []string{singleZone, multiZone, lowAvailability, highAvailability}
var acceptedCloudProviders = []string{"AWS", "AZURE", "GCP"}
var acceptedClusterTypes = []string{paramBasicCluster, paramStandardCluster, paramDedicatedCluster, paramEnterpriseCluster, paramFreightCluster}
var paramDedicatedCku = fmt.Sprintf("%s.0.%s", paramDedicatedCluster, paramCku)
var paramDedicatedEncryptionKey = fmt.Sprintf("%s.0.%s", paramDedicatedCluster, paramEncryptionKey)
var paramBasicMaxEcku = fmt.Sprintf("%s.0.%s", paramBasicCluster, paramMaxEcku)
var paramStandardMaxEcku = fmt.Sprintf("%s.0.%s", paramStandardCluster, paramMaxEcku)
var paramEnterpriseMaxEcku = fmt.Sprintf("%s.0.%s", paramEnterpriseCluster, paramMaxEcku)
var paramFreightMaxEcku = fmt.Sprintf("%s.0.%s", paramFreightCluster, paramMaxEcku)

func kafkaResource() *schema.Resource {
	return &schema.Resource{
		CreateContext: kafkaCreate,
		ReadContext:   kafkaRead,
		UpdateContext: kafkaUpdate,
		DeleteContext: kafkaDelete,
		Importer: &schema.ResourceImporter{
			StateContext: kafkaImport,
		},
		Schema: map[string]*schema.Schema{
			paramDisplayName: {
				Type:         schema.TypeString,
				Required:     true,
				Description:  "The name of the Kafka cluster.",
				ValidateFunc: validation.StringIsNotEmpty,
			},
			paramApiVersion: {
				Type:        schema.TypeString,
				Computed:    true,
				Description: "API Version defines the schema version of this representation of a Kafka cluster.",
			},
			paramKind: {
				Type:        schema.TypeString,
				Computed:    true,
				Description: "Kind defines the object Kafka cluster represents.",
			},
			paramAvailability: {
				Type:         schema.TypeString,
				Required:     true,
				ForceNew:     true,
				Description:  "The availability zone configuration of the Kafka cluster.",
				ValidateFunc: validation.StringInSlice(acceptedAvailabilityZones, false),
			},
			paramCloud: {
				Type:         schema.TypeString,
				Required:     true,
				ForceNew:     true,
				Description:  "The cloud service provider that runs the Kafka cluster.",
				ValidateFunc: validation.StringInSlice(acceptedCloudProviders, false),
			},
			paramRegion: {
				Type:        schema.TypeString,
				Required:    true,
				ForceNew:    true,
				Description: "The cloud service provider region where the Kafka cluster is running.",
			},
			paramNetwork:           optionalNetworkSchema(),
			paramBasicCluster:      basicClusterSchema(),
			paramStandardCluster:   standardClusterSchema(),
			paramDedicatedCluster:  dedicatedClusterSchema(),
			paramEnterpriseCluster: enterpriseClusterSchema(),
			paramFreightCluster:    freightClusterSchema(),
			paramBootStrapEndpoint: {
				Type:        schema.TypeString,
				Computed:    true,
				Description: "The bootstrap endpoint used by Kafka clients to connect to the Kafka cluster.",
			},
			paramRestEndpoint: {
				Type:        schema.TypeString,
				Computed:    true,
				Description: "The REST endpoint of the Kafka cluster.",
			},
			paramRbacCrn: {
				Type:     schema.TypeString,
				Computed: true,
				Description: "The Confluent Resource Name of the Kafka cluster suitable for " +
					"confluent_role_binding's crn_pattern.",
			},
			paramEnvironment:          environmentSchema(),
			paramConfluentCustomerKey: byokSchema(),
			paramEndpoints: {
				Type: schema.TypeList,
				Elem: &schema.Resource{
					Schema: map[string]*schema.Schema{
						paramAccessPointID: {
							Type:        schema.TypeString,
							Computed:    true,
							Description: "The access point ID (e.g., 'public', 'privatelink').",
						},
						paramBootStrapEndpoint: {
							Type:     schema.TypeString,
							Computed: true,
						},
						paramRestEndpoint: {
							Type:     schema.TypeString,
							Computed: true,
						},
						paramConnectionType: {
							Type:     schema.TypeString,
							Computed: true,
						},
					},
				},
				Computed:    true,
				Description: "A map of endpoints for connecting to the Kafka cluster, keyed by access_point_id. Access Point ID 'public' and 'privatelink' are reserved. These can be used for different network access methods or regions.",
			},
		},
		CustomizeDiff: customdiff.Sequence(resourceKafkaCustomizeDiff),
		Timeouts: &schema.ResourceTimeout{
			// https://docs.confluent.io/cloud/current/clusters/cluster-types.html#provisioning-time
			Create: schema.DefaultTimeout(getTimeoutFor(kafkaClusterTypeDedicated)),
			// https://docs.confluent.io/cloud/current/clusters/cluster-types.html#resizing-time
			Update: schema.DefaultTimeout(getTimeoutFor(kafkaClusterTypeDedicated)),
		},
		SchemaVersion: 1,
		StateUpgraders: []schema.StateUpgrader{
			{
				Type:    kafkaResourceV0().CoreConfigSchema().ImpliedType(),
				Upgrade: kafkaStateUpgradeV0,
				Version: 0,
			},
		},
	}
}

func resourceKafkaCustomizeDiff(ctx context.Context, diff *schema.ResourceDiff, meta interface{}) error {
	newClusterType := extractClusterTypeResourceDiff(diff)

	// Display an error for forbidden cluster updates during `terraform plan`:
	// More specifically, any update except Basic -> Standard is forbidden:
	// * Standard -> Basic
	// * Basic -> Dedicated
	// * Standard -> Dedicated
	// * etc.
	isForbiddenStandardBasicUpdate := newClusterType == kafkaClusterTypeBasic && diff.HasChange(paramBasicCluster) && diff.HasChange(paramStandardCluster) && !diff.HasChange(paramDedicatedCluster)
	isForbiddenDedicatedUpdate := diff.HasChange(paramDedicatedCluster) && (diff.HasChange(paramBasicCluster) || diff.HasChange(paramStandardCluster))

	if isForbiddenStandardBasicUpdate || isForbiddenDedicatedUpdate {
		return fmt.Errorf("error updating Kafka Cluster %q: clusters can only be upgraded from 'Basic' to 'Standard'", diff.Id())
	}

	return nil
}

func createMaxEckuUpdateSpec(d *schema.ResourceData, clusterType string, isBasic, isStandard, isEnterprise, isFreight bool) *cmk.CmkV2ClusterSpecUpdate {
	updateSpec := cmk.NewCmkV2ClusterSpecUpdate()

	if isBasic {
		config := cmk.NewCmkV2Basic(kafkaClusterTypeBasic)
		maxEcku := extractBasicMaxEcku(d)
		if maxEcku > 0 {
			config.SetMaxEcku(maxEcku)
		}
		updateSpec.SetConfig(cmk.CmkV2BasicAsCmkV2ClusterSpecUpdateConfigOneOf(config))
	} else if isStandard {
		config := cmk.NewCmkV2Standard(kafkaClusterTypeStandard)
		maxEcku := extractStandardMaxEcku(d)
		if maxEcku > 0 {
			config.SetMaxEcku(maxEcku)
		}
		updateSpec.SetConfig(cmk.CmkV2StandardAsCmkV2ClusterSpecUpdateConfigOneOf(config))
	} else if isEnterprise {
		config := cmk.NewCmkV2Enterprise(kafkaClusterTypeEnterprise)
		maxEcku := extractEnterpriseMaxEcku(d)
		if maxEcku > 0 {
			config.SetMaxEcku(maxEcku)
		}
		updateSpec.SetConfig(cmk.CmkV2EnterpriseAsCmkV2ClusterSpecUpdateConfigOneOf(config))
	} else if isFreight {
		config := cmk.NewCmkV2Freight(kafkaClusterTypeFreight)
		maxEcku := extractFreightMaxEcku(d)
		if maxEcku > 0 {
			config.SetMaxEcku(maxEcku)
		}
		updateSpec.SetConfig(cmk.CmkV2FreightAsCmkV2ClusterSpecUpdateConfigOneOf(config))
	}

	return updateSpec
}

func executeClusterUpdate(ctx context.Context, c *Client, clusterId string, updateSpec *cmk.CmkV2ClusterSpecUpdate, updateType string) diag.Diagnostics {
	updateClusterRequest := cmk.NewCmkV2ClusterUpdate()
	updateClusterRequest.SetSpec(*updateSpec)

	updateClusterRequestJson, err := json.Marshal(updateClusterRequest)
	if err != nil {
		return diag.Errorf("error updating Kafka Cluster %q: error marshaling %#v to json: %s", clusterId, updateClusterRequest, createDescriptiveError(err))
	}

	tflog.Debug(ctx, fmt.Sprintf("Updating Kafka Cluster %q: %s", clusterId, updateClusterRequestJson), map[string]interface{}{kafkaClusterLoggingKey: clusterId})

	req := c.cmkClient.ClustersCmkV2Api.UpdateCmkV2Cluster(c.cmkApiContext(ctx), clusterId).CmkV2ClusterUpdate(*updateClusterRequest)

	updatedCluster, _, err := req.Execute()
	if err != nil {
		return diag.Errorf("error updating Kafka Cluster %q: %s", clusterId, createDescriptiveError(err))
	}

	updatedClusterJson, err := json.Marshal(updatedCluster)
	if err != nil {
		return diag.Errorf("error updating Kafka Cluster %q: error marshaling %#v to json: %s", clusterId, updatedCluster, createDescriptiveError(err))
	}

	tflog.Debug(ctx, fmt.Sprintf("Updated Kafka Cluster %q: %s", clusterId, updatedClusterJson), map[string]interface{}{kafkaClusterLoggingKey: clusterId})

	return nil
}

func kafkaUpdate(ctx context.Context, d *schema.ResourceData, meta interface{}) diag.Diagnostics {
	c := meta.(*Client)

	displayName := d.Get(paramDisplayName).(string)
	environmentId := extractStringValueFromBlock(d, paramEnvironment, paramId)
	clusterType := extractClusterType(d)
	// Non-zero value means CKU has been set
	cku := extractCku(d)

	hasDisplayNameChange := d.HasChange(paramDisplayName)
	isMaxEckuBasicUpdate := d.HasChange(paramBasicCluster) && clusterType == kafkaClusterTypeBasic && d.HasChange(paramBasicMaxEcku)
	isMaxEckuStandardUpdate := d.HasChange(paramStandardCluster) && clusterType == kafkaClusterTypeStandard && d.HasChange(paramStandardMaxEcku)
	isMaxEckuEnterpriseUpdate := d.HasChange(paramEnterpriseCluster) && clusterType == kafkaClusterTypeEnterprise && d.HasChange(paramEnterpriseMaxEcku)
	isMaxEckuFreightUpdate := d.HasChange(paramFreightCluster) && clusterType == kafkaClusterTypeFreight && d.HasChange(paramFreightMaxEcku)
	hasMaxEckuChange := isMaxEckuBasicUpdate || isMaxEckuStandardUpdate || isMaxEckuEnterpriseUpdate || isMaxEckuFreightUpdate

	// handle together if we have both display_name and max_ecku changes
	// ACC test will fail if we handle them as separate requests as it expects to handle everything as one update request in a single step
	if hasDisplayNameChange && hasMaxEckuChange {
		updateSpec := createMaxEckuUpdateSpec(d, clusterType, isMaxEckuBasicUpdate, isMaxEckuStandardUpdate, isMaxEckuEnterpriseUpdate, isMaxEckuFreightUpdate)
		updateSpec.SetDisplayName(displayName)
		updateSpec.SetEnvironment(cmk.EnvScopedObjectReference{Id: environmentId})

<<<<<<< HEAD
		if err := executeClusterUpdate(ctx, c, d.Id(), updateSpec, "Combined display_name and Max eCKU"); err != nil {
			return err
=======
		updatedCluster, resp, err := req.Execute()

		if err != nil {
			return diag.Errorf("error updating Kafka Cluster %q: %s", d.Id(), createDescriptiveError(err, resp))
>>>>>>> e3a5efdd
		}
	} else if hasDisplayNameChange {
		updateSpec := cmk.NewCmkV2ClusterSpecUpdate()
		updateSpec.SetDisplayName(displayName)
		updateSpec.SetEnvironment(cmk.EnvScopedObjectReference{Id: environmentId})

		if err := executeClusterUpdate(ctx, c, d.Id(), updateSpec, "display_name"); err != nil {
			return err
		}
	}

	// Allow only Basic -> Standard upgrade
	isBasicStandardUpdate := d.HasChange(paramBasicCluster) && d.HasChange(paramStandardCluster) && !d.HasChange(paramDedicatedCluster) && clusterType == kafkaClusterTypeStandard
	// Watch out for forbidden updates / downgrades: e.g., Standard -> Basic, Basic -> Dedicated etc.
	isForbiddenStandardBasicDowngrade := d.HasChange(paramBasicCluster) && d.HasChange(paramStandardCluster) && !d.HasChange(paramDedicatedCluster) && clusterType == kafkaClusterTypeBasic
	isForbiddenDedicatedUpdate := d.HasChange(paramDedicatedCluster) && (d.HasChange(paramBasicCluster) || d.HasChange(paramStandardCluster))

	if isBasicStandardUpdate {
		updateSpec := cmk.NewCmkV2ClusterSpecUpdate()
		config := cmk.NewCmkV2Standard(kafkaClusterTypeStandard)
		if d.HasChange(paramBasicMaxEcku) || d.Get(paramBasicMaxEcku) != nil {
			// if max_ecku was set in Basic cluster, preserve it in Standard cluster
			maxEcku := extractBasicMaxEcku(d)
			if maxEcku > 0 {
				config.SetMaxEcku(maxEcku)
			}
		}
<<<<<<< HEAD
		updateSpec.SetConfig(cmk.CmkV2StandardAsCmkV2ClusterSpecUpdateConfigOneOf(config))
		updateSpec.SetEnvironment(cmk.EnvScopedObjectReference{Id: environmentId})

		if err := executeClusterUpdate(ctx, c, d.Id(), updateSpec, "Basic to Standard upgrade"); err != nil {
			return err
=======
		tflog.Debug(ctx, fmt.Sprintf("Updating Kafka Cluster %q: %s", d.Id(), updateClusterRequestJson), map[string]interface{}{kafkaClusterLoggingKey: d.Id()})

		req := c.cmkClient.ClustersCmkV2Api.UpdateCmkV2Cluster(c.cmkApiContext(ctx), d.Id()).CmkV2ClusterUpdate(*updateClusterRequest)

		updatedCluster, resp, err := req.Execute()

		if err != nil {
			return diag.Errorf("error updating Kafka Cluster %q: %s", d.Id(), createDescriptiveError(err, resp))
		}
		updatedClusterJson, err := json.Marshal(updatedCluster)
		if err != nil {
			return diag.Errorf("error updating Kafka Cluster %q: error marshaling %#v to json: %s", d.Id(), updatedCluster, createDescriptiveError(err))
>>>>>>> e3a5efdd
		}
	} else if isForbiddenStandardBasicDowngrade || isForbiddenDedicatedUpdate {
		return diag.Errorf("error updating Kafka Cluster %q: clusters can only be upgraded from 'Basic' to 'Standard'", d.Id())
	}

	isCkuUpdate := d.HasChange(paramDedicatedCluster) && clusterType == kafkaClusterTypeDedicated && d.HasChange(paramDedicatedCku)
	if isCkuUpdate {
		availability := d.Get(paramAvailability).(string)
		err := ckuCheck(cku, availability)
		if err != nil {
			return diag.FromErr(createDescriptiveError(err))
		}

		updateSpec := cmk.NewCmkV2ClusterSpecUpdate()
		updateSpec.SetConfig(cmk.CmkV2DedicatedAsCmkV2ClusterSpecUpdateConfigOneOf(cmk.NewCmkV2Dedicated(kafkaClusterTypeDedicated, cku)))
		updateSpec.SetEnvironment(cmk.EnvScopedObjectReference{Id: environmentId})

<<<<<<< HEAD
		if err := executeClusterUpdate(ctx, c, d.Id(), updateSpec, "CKU"); err != nil {
			return err
=======
		updatedCluster, resp, err := req.Execute()
		if err != nil {
			return diag.Errorf("error updating Kafka Cluster %q: %s", d.Id(), createDescriptiveError(err, resp))
>>>>>>> e3a5efdd
		}

		if err := waitForKafkaClusterCkuUpdateToComplete(c.cmkApiContext(ctx), c, environmentId, d.Id(), cku); err != nil {
			return diag.Errorf("error waiting for Kafka Cluster %q to perform CKU update: %s", d.Id(), createDescriptiveError(err, resp))
		}
	}

	// handle max_ecku-only updates (when display_name is not changing)
	if !hasDisplayNameChange && hasMaxEckuChange && !isBasicStandardUpdate {
		updateSpec := createMaxEckuUpdateSpec(d, clusterType, isMaxEckuBasicUpdate, isMaxEckuStandardUpdate, isMaxEckuEnterpriseUpdate, isMaxEckuFreightUpdate)
		updateSpec.SetEnvironment(cmk.EnvScopedObjectReference{Id: environmentId})

		if err := executeClusterUpdate(ctx, c, d.Id(), updateSpec, "Max eCKU"); err != nil {
			return err
		}
	}

	tflog.Debug(ctx, fmt.Sprintf("Finished updating Kafka Cluster %q", d.Id()), map[string]interface{}{kafkaClusterLoggingKey: d.Id()})

	return kafkaRead(ctx, d, meta)
}

func executeKafkaCreate(ctx context.Context, c *Client, cluster *cmk.CmkV2Cluster) (cmk.CmkV2Cluster, *http.Response, error) {
	req := c.cmkClient.ClustersCmkV2Api.CreateCmkV2Cluster(c.cmkApiContext(ctx)).CmkV2Cluster(*cluster)
	return req.Execute()
}

func kafkaCreate(ctx context.Context, d *schema.ResourceData, meta interface{}) diag.Diagnostics {
	c := meta.(*Client)

	displayName := d.Get(paramDisplayName).(string)
	availability := d.Get(paramAvailability).(string)
	cloud := d.Get(paramCloud).(string)
	region := d.Get(paramRegion).(string)
	clusterType := extractClusterType(d)
	environmentId := extractStringValueFromBlock(d, paramEnvironment, paramId)
	networkId := extractStringValueFromBlock(d, paramNetwork, paramId)
	byokId := extractStringValueFromBlock(d, paramConfluentCustomerKey, paramId)

	spec := cmk.NewCmkV2ClusterSpec()
	spec.SetDisplayName(displayName)
	spec.SetAvailability(availability)
	spec.SetCloud(cloud)
	spec.SetRegion(region)
	if clusterType == kafkaClusterTypeBasic {
		max_ecku := extractBasicMaxEcku(d)
		config := cmk.NewCmkV2Basic(kafkaClusterTypeBasic)
		if max_ecku != 0 {
			config.SetMaxEcku(max_ecku)
		}

		spec.SetConfig(cmk.CmkV2BasicAsCmkV2ClusterSpecConfigOneOf(config))
	} else if clusterType == kafkaClusterTypeStandard {
		max_ecku := extractStandardMaxEcku(d)
		config := cmk.NewCmkV2Standard(kafkaClusterTypeStandard)
		if max_ecku != 0 {
			config.SetMaxEcku(max_ecku)
		}

		spec.SetConfig(cmk.CmkV2StandardAsCmkV2ClusterSpecConfigOneOf(config))
	} else if clusterType == kafkaClusterTypeDedicated {
		cku := extractCku(d)
		err := ckuCheck(cku, availability)
		if err != nil {
			return diag.FromErr(createDescriptiveError(err))
		}
		encryptionKey := extractEncryptionKey(d)

		config := cmk.NewCmkV2Dedicated(kafkaClusterTypeDedicated, cku)
		if encryptionKey != "" {
			config.SetEncryptionKey(encryptionKey)
		}

		spec.SetConfig(cmk.CmkV2DedicatedAsCmkV2ClusterSpecConfigOneOf(config))
	} else if clusterType == kafkaClusterTypeEnterprise {
		max_ecku := extractEnterpriseMaxEcku(d)
		config := cmk.NewCmkV2Enterprise(kafkaClusterTypeEnterprise)
		if max_ecku != 0 {
			config.SetMaxEcku(max_ecku)
		}

		spec.SetConfig(cmk.CmkV2EnterpriseAsCmkV2ClusterSpecConfigOneOf(config))
	} else if clusterType == kafkaClusterTypeFreight {
		max_ecku := extractFreightMaxEcku(d)
		config := cmk.NewCmkV2Freight(kafkaClusterTypeFreight)
		if max_ecku != 0 {
			config.SetMaxEcku(max_ecku)
		}

		spec.SetConfig(cmk.CmkV2FreightAsCmkV2ClusterSpecConfigOneOf(config))
	} else {
		return diag.Errorf("error creating Kafka Cluster: unknown Kafka Cluster type was provided: %q", clusterType)
	}
	spec.SetEnvironment(cmk.EnvScopedObjectReference{Id: environmentId})
	if networkId != "" {
		spec.SetNetwork(cmk.EnvScopedObjectReference{Id: networkId})
	}
	if byokId != "" {
		spec.SetByok(cmk.GlobalObjectReference{Id: byokId})
	}
	createClusterRequest := cmk.CmkV2Cluster{Spec: spec}
	createClusterRequestJson, err := json.Marshal(createClusterRequest)
	if err != nil {
		return diag.Errorf("error creating Kafka Cluster: error marshaling %#v to json: %s", createClusterRequest, createDescriptiveError(err))
	}
	tflog.Debug(ctx, fmt.Sprintf("Creating new Kafka Cluster: %s", createClusterRequestJson))

	createdKafkaCluster, resp, err := executeKafkaCreate(c.cmkApiContext(ctx), c, &createClusterRequest)
	if err != nil {
		return diag.Errorf("error creating Kafka Cluster %q: %s", displayName, createDescriptiveError(err, resp))
	}
	d.SetId(createdKafkaCluster.GetId())

	if err := waitForKafkaClusterToProvision(c.cmkApiContext(ctx), c, environmentId, d.Id(), clusterType); err != nil {
		return diag.Errorf("error waiting for Kafka Cluster %q to provision: %s", d.Id(), createDescriptiveError(err, resp))
	}

	environment, resp, err := executeEnvironmentRead(c.orgApiContext(ctx), c, environmentId)
	if err != nil {
		return diag.Errorf("error reading Environment %q: %s", environmentId, createDescriptiveError(err, resp))
	}
	if environment.StreamGovernanceConfig != nil {
		if err := waitForAnySchemaRegistryClusterToProvision(c.srcmApiContext(ctx), c, environmentId); err != nil {
			return diag.Errorf("error waiting for Schema Registry Cluster to provision: %s", createDescriptiveError(err, resp))
		}
	}

	createdKafkaClusterJson, err := json.Marshal(createdKafkaCluster)
	if err != nil {
		return diag.Errorf("error creating Kafka Cluster %q: error marshaling %#v to json: %s", d.Id(), createdKafkaCluster, createDescriptiveError(err))
	}
	tflog.Debug(ctx, fmt.Sprintf("Finished creating Kafka Cluster %q: %s", d.Id(), createdKafkaClusterJson), map[string]interface{}{kafkaClusterLoggingKey: d.Id()})

	return kafkaRead(ctx, d, meta)
}

func extractClusterType(d *schema.ResourceData) string {
	basicConfigBlock := d.Get(paramBasicCluster).([]interface{})
	standardConfigBlock := d.Get(paramStandardCluster).([]interface{})
	dedicatedConfigBlock := d.Get(paramDedicatedCluster).([]interface{})
	enterpriseConfigBlock := d.Get(paramEnterpriseCluster).([]interface{})
	freightConfigBlock := d.Get(paramFreightCluster).([]interface{})

	if len(basicConfigBlock) == 1 {
		return kafkaClusterTypeBasic
	} else if len(standardConfigBlock) == 1 {
		return kafkaClusterTypeStandard
	} else if len(dedicatedConfigBlock) == 1 {
		return kafkaClusterTypeDedicated
	} else if len(enterpriseConfigBlock) == 1 {
		return kafkaClusterTypeEnterprise
	} else if len(freightConfigBlock) == 1 {
		return kafkaClusterTypeFreight
	}
	return ""
}

func extractClusterTypeResourceDiff(d *schema.ResourceDiff) string {
	basicConfigBlock := d.Get(paramBasicCluster).([]interface{})
	standardConfigBlock := d.Get(paramStandardCluster).([]interface{})
	dedicatedConfigBlock := d.Get(paramDedicatedCluster).([]interface{})
	enterpriseConfigBlock := d.Get(paramEnterpriseCluster).([]interface{})
	freightConfigBlock := d.Get(paramFreightCluster).([]interface{})

	if len(basicConfigBlock) == 1 {
		return kafkaClusterTypeBasic
	} else if len(standardConfigBlock) == 1 {
		return kafkaClusterTypeStandard
	} else if len(dedicatedConfigBlock) == 1 {
		return kafkaClusterTypeDedicated
	} else if len(enterpriseConfigBlock) == 1 {
		return kafkaClusterTypeEnterprise
	} else if len(freightConfigBlock) == 1 {
		return kafkaClusterTypeFreight
	}
	return ""
}

func extractCku(d *schema.ResourceData) int32 {
	// d.Get() will return 0 if the key is not present
	return int32(d.Get(paramDedicatedCku).(int))
}

func extractEncryptionKey(d *schema.ResourceData) string {
	// d.Get() will return "" if the key is not present
	return d.Get(paramDedicatedEncryptionKey).(string)
}

func extractBasicMaxEcku(d *schema.ResourceData) int32 {
	// d.Get() will return 0 if the key is not present
	return int32(d.Get(paramBasicMaxEcku).(int))
}

func extractStandardMaxEcku(d *schema.ResourceData) int32 {
	// d.Get() will return 0 if the key is not present
	return int32(d.Get(paramStandardMaxEcku).(int))
}

func extractEnterpriseMaxEcku(d *schema.ResourceData) int32 {
	// d.Get() will return 0 if the key is not present
	return int32(d.Get(paramEnterpriseMaxEcku).(int))
}

func extractFreightMaxEcku(d *schema.ResourceData) int32 {
	// d.Get() will return 0 if the key is not present
	return int32(d.Get(paramFreightMaxEcku).(int))
}

func kafkaDelete(ctx context.Context, d *schema.ResourceData, meta interface{}) diag.Diagnostics {
	tflog.Debug(ctx, fmt.Sprintf("Deleting Kafka Cluster %q", d.Id()), map[string]interface{}{kafkaClusterLoggingKey: d.Id()})
	c := meta.(*Client)

	environmentId := extractStringValueFromBlock(d, paramEnvironment, paramId)

	req := c.cmkClient.ClustersCmkV2Api.DeleteCmkV2Cluster(c.cmkApiContext(ctx), d.Id()).Environment(environmentId)
	resp, err := req.Execute()

	if err != nil {
		return diag.Errorf("error deleting Kafka Cluster %q: %s", d.Id(), createDescriptiveError(err, resp))
	}

	if err := waitForKafkaClusterToBeDeleted(c.cmkApiContext(ctx), c, environmentId, d.Id()); err != nil {
		return diag.Errorf("error waiting for Kafka Cluster %q to be deleted: %s", d.Id(), createDescriptiveError(err, resp))
	}

	tflog.Debug(ctx, fmt.Sprintf("Finished deleting Kafka Cluster %q", d.Id()), map[string]interface{}{kafkaClusterLoggingKey: d.Id()})

	return nil
}

func kafkaImport(ctx context.Context, d *schema.ResourceData, meta interface{}) ([]*schema.ResourceData, error) {
	tflog.Debug(ctx, fmt.Sprintf("Importing Kafka Cluster %q", d.Id()), map[string]interface{}{kafkaClusterLoggingKey: d.Id()})

	envIDAndClusterID := d.Id()
	parts := strings.Split(envIDAndClusterID, "/")

	if len(parts) != 2 {
		return nil, fmt.Errorf("error importing Kafka Cluster: invalid format: expected '<env ID>/<Kafka cluster ID>'")
	}

	environmentId := parts[0]
	clusterId := parts[1]
	d.SetId(clusterId)

	// Mark resource as new to avoid d.Set("") when getting 404
	d.MarkNewResource()
	if _, err := readKafkaClusterAndSetAttributes(ctx, d, meta, environmentId, clusterId); err != nil {
		return nil, fmt.Errorf("error importing Kafka Cluster %q: %s", d.Id(), err)
	}
	tflog.Debug(ctx, fmt.Sprintf("Finished importing Kafka Cluster %q", d.Id()), map[string]interface{}{kafkaClusterLoggingKey: d.Id()})
	return []*schema.ResourceData{d}, nil
}

func executeKafkaRead(ctx context.Context, c *Client, environmentId string, clusterId string) (cmk.CmkV2Cluster, *http.Response, error) {
	req := c.cmkClient.ClustersCmkV2Api.GetCmkV2Cluster(c.cmkApiContext(ctx), clusterId).Environment(environmentId)
	return req.Execute()
}

func kafkaRead(ctx context.Context, d *schema.ResourceData, meta interface{}) diag.Diagnostics {
	tflog.Debug(ctx, fmt.Sprintf("Reading Kafka Cluster %q", d.Id()), map[string]interface{}{kafkaClusterLoggingKey: d.Id()})

	clusterId := d.Id()
	environmentId := extractStringValueFromBlock(d, paramEnvironment, paramId)

	if _, err := readKafkaClusterAndSetAttributes(ctx, d, meta, environmentId, clusterId); err != nil {
		return diag.FromErr(fmt.Errorf("error reading Kafka Cluster %q: %s", d.Id(), createDescriptiveError(err)))
	}

	return nil
}

func readKafkaClusterAndSetAttributes(ctx context.Context, d *schema.ResourceData, meta interface{}, environmentId, clusterId string) ([]*schema.ResourceData, error) {
	c := meta.(*Client)

	cluster, resp, err := executeKafkaRead(c.cmkApiContext(ctx), c, environmentId, clusterId)
	if err != nil {
		tflog.Warn(ctx, fmt.Sprintf("Error reading Kafka Cluster %q: %s", d.Id(), createDescriptiveError(err, resp)), map[string]interface{}{kafkaClusterLoggingKey: d.Id()})

		isResourceNotFound := isNonKafkaRestApiResourceNotFound(resp)
		if isResourceNotFound && !d.IsNewResource() {
			tflog.Warn(ctx, fmt.Sprintf("Removing Kafka Cluster %q in TF state because Kafka Cluster could not be found on the server", d.Id()), map[string]interface{}{kafkaClusterLoggingKey: d.Id()})
			d.SetId("")
			return nil, nil
		}

		return nil, err
	}
	clusterJson, err := json.Marshal(cluster)
	if err != nil {
		return nil, fmt.Errorf("error reading Kafka Cluster %q: error marshaling %#v to json: %s", clusterId, cluster, createDescriptiveError(err))
	}
	tflog.Debug(ctx, fmt.Sprintf("Fetched Kafka Cluster %q: %s", d.Id(), clusterJson), map[string]interface{}{kafkaClusterLoggingKey: d.Id()})

	if _, err := setKafkaClusterAttributes(d, cluster); err != nil {
		return nil, createDescriptiveError(err)
	}

	tflog.Debug(ctx, fmt.Sprintf("Finished reading Kafka Cluster %q", d.Id()), map[string]interface{}{kafkaClusterLoggingKey: d.Id()})

	return []*schema.ResourceData{d}, nil
}

func basicClusterSchema() *schema.Schema {
	return &schema.Schema{
		Type:     schema.TypeList,
		Optional: true,
		MaxItems: 0,
		Elem: &schema.Resource{
			Schema: map[string]*schema.Schema{
				paramMaxEcku: {
					Type:        schema.TypeInt,
					Optional:    true,
					Description: "The maximum number of Elastic Confluent Kafka Units (eCKUs) that Kafka clusters should auto-scale to. Kafka clusters with HIGH availability must have at least two eCKUs.",
				},
			},
		},
		ExactlyOneOf:  acceptedClusterTypes,
		ConflictsWith: []string{paramConfluentCustomerKey},
	}
}

func standardClusterSchema() *schema.Schema {
	return &schema.Schema{
		Type:     schema.TypeList,
		Optional: true,
		MaxItems: 0,
		Elem: &schema.Resource{
			Schema: map[string]*schema.Schema{
				paramMaxEcku: {
					Type:        schema.TypeInt,
					Optional:    true,
					Description: "The maximum number of Elastic Confluent Kafka Units (eCKUs) that Kafka clusters should auto-scale to. Kafka clusters with HIGH availability must have at least two eCKUs.",
				},
			},
		},
		ExactlyOneOf:  acceptedClusterTypes,
		ConflictsWith: []string{paramConfluentCustomerKey},
	}
}

func dedicatedClusterSchema() *schema.Schema {
	return &schema.Schema{
		Type:     schema.TypeList,
		Optional: true,
		MaxItems: 1,
		Elem: &schema.Resource{
			Schema: map[string]*schema.Schema{
				paramCku: {
					Type:        schema.TypeInt,
					Required:    true,
					Description: "The number of Confluent Kafka Units (CKUs) for Dedicated cluster types. MULTI_ZONE dedicated clusters must have at least two CKUs.",
					// TODO: add validation for CKUs >= 2 of MULTI_ZONE dedicated clusters
					ValidateFunc: validation.IntAtLeast(1),
				},
				paramEncryptionKey: {
					Type:        schema.TypeString,
					Optional:    true,
					Computed:    true,
					Description: "The ID of the encryption key that is used to encrypt the data in the Kafka cluster.",
				},
				paramZones: {
					Type: schema.TypeList,
					Elem: &schema.Schema{
						Type: schema.TypeString,
					},
					Computed:    true,
					Description: "The list of zones the cluster is in.",
				},
			},
		},
		ExactlyOneOf: acceptedClusterTypes,
	}
}

func enterpriseClusterSchema() *schema.Schema {
	return &schema.Schema{
		Type:     schema.TypeList,
		Optional: true,
		MaxItems: 0,
		Elem: &schema.Resource{
			Schema: map[string]*schema.Schema{
				paramMaxEcku: {
					Type:        schema.TypeInt,
					Optional:    true,
					Description: "The maximum number of Elastic Confluent Kafka Units (eCKUs) that Kafka clusters should auto-scale to. Kafka clusters with HIGH availability must have at least two eCKUs.",
				},
			},
		},
		ExactlyOneOf: acceptedClusterTypes,
	}
}

func freightClusterSchema() *schema.Schema {
	return &schema.Schema{
		Type:     schema.TypeList,
		Optional: true,
		MaxItems: 0,
		Elem: &schema.Resource{
			Schema: map[string]*schema.Schema{
				paramZones: {
					Type: schema.TypeList,
					Elem: &schema.Schema{
						Type: schema.TypeString,
					},
					Computed:    true,
					Description: "The list of zones the cluster is in.",
				},
				paramMaxEcku: {
					Type:        schema.TypeInt,
					Optional:    true,
					Description: "The maximum number of Elastic Confluent Kafka Units (eCKUs) that Kafka clusters should auto-scale to. Kafka clusters with HIGH availability must have at least two eCKUs.",
				},
			},
		},
		ExactlyOneOf:  acceptedClusterTypes,
		ConflictsWith: []string{paramConfluentCustomerKey},
	}
}

func byokSchema() *schema.Schema {
	return &schema.Schema{
		Type:     schema.TypeList,
		MinItems: 1,
		MaxItems: 1,
		Optional: true,
		Computed: true,
		Elem: &schema.Resource{
			Schema: map[string]*schema.Schema{
				paramId: {
					Type:        schema.TypeString,
					Required:    true,
					ForceNew:    true,
					Description: "The ID of the Confluent key that is used to encrypt the data in the Kafka cluster.",
				},
			},
		},
		ConflictsWith: []string{paramBasicCluster, paramStandardCluster, paramFreightCluster},
	}
}

func ckuCheck(cku int32, availability string) error {
	if cku < 1 && availability == singleZone {
		return fmt.Errorf("single-zone dedicated clusters must have at least 1 CKU")
	} else if cku < 2 && availability == multiZone {
		return fmt.Errorf("multi-zone dedicated clusters must have at least 2 CKUs")
	}
	return nil
}

func setKafkaClusterAttributes(d *schema.ResourceData, cluster cmk.CmkV2Cluster) (*schema.ResourceData, error) {
	if err := d.Set(paramApiVersion, cluster.GetApiVersion()); err != nil {
		return nil, err
	}
	if err := d.Set(paramKind, cluster.GetKind()); err != nil {
		return nil, err
	}
	if err := d.Set(paramDisplayName, cluster.Spec.GetDisplayName()); err != nil {
		return nil, err
	}
	if err := d.Set(paramAvailability, cluster.Spec.GetAvailability()); err != nil {
		return nil, err
	}
	if err := d.Set(paramCloud, cluster.Spec.GetCloud()); err != nil {
		return nil, err
	}
	if err := d.Set(paramRegion, cluster.Spec.GetRegion()); err != nil {
		return nil, err
	}

	// Reset all 5 cluster types since only one of these 5 should be set
	if err := d.Set(paramBasicCluster, []interface{}{}); err != nil {
		return nil, err
	}
	if err := d.Set(paramStandardCluster, []interface{}{}); err != nil {
		return nil, err
	}
	if err := d.Set(paramDedicatedCluster, []interface{}{}); err != nil {
		return nil, err
	}
	if err := d.Set(paramEnterpriseCluster, []interface{}{}); err != nil {
		return nil, err
	}
	if err := d.Set(paramFreightCluster, []interface{}{}); err != nil {
		return nil, err
	}

	// Set a specific cluster type
	if cluster.Spec.Config.CmkV2Basic != nil {
		if err := d.Set(paramBasicCluster, []interface{}{map[string]interface{}{
			paramMaxEcku: cluster.Spec.Config.CmkV2Basic.GetMaxEcku(),
		}}); err != nil {
			return nil, err
		}
	} else if cluster.Spec.Config.CmkV2Standard != nil {
		if err := d.Set(paramStandardCluster, []interface{}{map[string]interface{}{
			paramMaxEcku: cluster.Spec.Config.CmkV2Standard.GetMaxEcku(),
		}}); err != nil {
			return nil, err
		}
	} else if cluster.Spec.Config.CmkV2Dedicated != nil {
		if err := d.Set(paramDedicatedCluster, []interface{}{map[string]interface{}{
			paramCku:           cluster.Status.GetCku(),
			paramEncryptionKey: cluster.Spec.Config.CmkV2Dedicated.GetEncryptionKey(),
			paramZones:         cluster.Spec.Config.CmkV2Dedicated.GetZones(),
		}}); err != nil {
			return nil, err
		}
	} else if cluster.Spec.Config.CmkV2Enterprise != nil {
		if err := d.Set(paramEnterpriseCluster, []interface{}{map[string]interface{}{
			paramMaxEcku: cluster.Spec.Config.CmkV2Enterprise.GetMaxEcku(),
		}}); err != nil {
			return nil, err
		}
	} else if cluster.Spec.Config.CmkV2Freight != nil {
		if err := d.Set(paramFreightCluster, []interface{}{map[string]interface{}{
			paramZones:   cluster.Spec.Config.CmkV2Freight.GetZones(),
			paramMaxEcku: cluster.Spec.Config.CmkV2Freight.GetMaxEcku(),
		}}); err != nil {
			return nil, err
		}
	}

	if err := d.Set(paramBootStrapEndpoint, cluster.Spec.GetKafkaBootstrapEndpoint()); err != nil {
		return nil, err
	}
	if err := d.Set(paramRestEndpoint, cluster.Spec.GetHttpEndpoint()); err != nil {
		return nil, err
	}
	rbacCrn, err := clusterCrnToRbacClusterCrn(cluster.Metadata.GetResourceName())
	if err != nil {
		return nil, fmt.Errorf("error reading Kafka Cluster %q: could not construct %s", d.Id(), paramRbacCrn)
	}
	if err := d.Set(paramRbacCrn, rbacCrn); err != nil {
		return nil, err
	}
	if err := setStringAttributeInListBlockOfSizeOne(paramEnvironment, paramId, cluster.Spec.Environment.GetId(), d); err != nil {
		return nil, err
	}
	if err := setStringAttributeInListBlockOfSizeOne(paramNetwork, paramId, cluster.Spec.Network.GetId(), d); err != nil {
		return nil, err
	}
	if err := setStringAttributeInListBlockOfSizeOne(paramConfluentCustomerKey, paramId, cluster.Spec.Byok.GetId(), d); err != nil {
		return nil, err
	}
	if err := setEndpointsBlock(cluster.Spec.GetEndpoints(), d); err != nil {
		return nil, err
	}
	d.SetId(cluster.GetId())
	return d, nil
}

func setEndpointsBlock(modelMap cmk.ModelMap, d *schema.ResourceData) error {
	var endpointsList []interface{}

	// Ensure consistent ordering
	var accessPointIds []string
	for accessPointId := range modelMap {
		accessPointIds = append(accessPointIds, accessPointId)
	}
	sort.Strings(accessPointIds)

	for _, accessPointId := range accessPointIds {
		endpoints := modelMap[accessPointId]
		endpointData := map[string]interface{}{
			paramAccessPointID:     accessPointId,
			paramBootStrapEndpoint: endpoints.GetKafkaBootstrapEndpoint(),
			paramRestEndpoint:      endpoints.GetHttpEndpoint(),
			paramConnectionType:    endpoints.GetConnectionType(),
		}
		endpointsList = append(endpointsList, endpointData)
	}

	return d.Set(paramEndpoints, endpointsList)
}

func optionalNetworkSchema() *schema.Schema {
	return &schema.Schema{
		Type:        schema.TypeList,
		MinItems:    1,
		MaxItems:    1,
		Optional:    true,
		Computed:    true,
		Description: "Network represents a network (VPC) in Confluent Cloud. All Networks exist within Confluent-managed cloud provider accounts.",
		Elem: &schema.Resource{
			Schema: map[string]*schema.Schema{
				paramId: {
					Type:         schema.TypeString,
					Required:     true,
					ForceNew:     true,
					Description:  "The unique identifier for the network.",
					ValidateFunc: validation.StringMatch(regexp.MustCompile("^(n-|nr-)"), "the network ID must start with 'n-' or 'nr-'"),
				},
			},
		},
	}
}

func optionalNetworkDataSourceSchema() *schema.Schema {
	return &schema.Schema{
		Type:        schema.TypeList,
		Computed:    true,
		Description: "Network represents a network (VPC) in Confluent Cloud. All Networks exist within Confluent-managed cloud provider accounts.",
		Elem: &schema.Resource{
			Schema: map[string]*schema.Schema{
				paramId: {
					Type:        schema.TypeString,
					Computed:    true,
					Description: "The unique identifier for the network.",
				},
			},
		},
	}
}

func optionalByokDataSourceSchema() *schema.Schema {
	return &schema.Schema{
		Type:     schema.TypeList,
		Computed: true,
		Elem: &schema.Resource{
			Schema: map[string]*schema.Schema{
				paramId: {
					Type:        schema.TypeString,
					Computed:    true,
					Description: "The ID of the Confluent key that is used to encrypt the data in the Kafka cluster.",
				},
			},
		},
	}
}

func kafkaClusterImporter() *Importer {
	return &Importer{
		LoadInstanceIds: loadAllKafkaClusters,
	}
}

func loadAllKafkaClusters(ctx context.Context, client *Client) (InstanceIdsToNameMap, diag.Diagnostics) {
	instances := make(InstanceIdsToNameMap)

	environments, err := loadEnvironments(ctx, client)
	if err != nil {
		return instances, diag.FromErr(createDescriptiveError(err))
	}
	for _, environment := range environments {
		kafkaClusters, err := loadKafkaClusters(ctx, client, environment.GetId())
		if err != nil {
			tflog.Warn(ctx, fmt.Sprintf("Error reading Kafka Clusters in Environment %q: %s", environment.GetId(), createDescriptiveError(err)))
			return instances, diag.FromErr(createDescriptiveError(err))
		}
		kafkaClustersJson, err := json.Marshal(kafkaClusters)
		if err != nil {
			return instances, diag.Errorf("error reading Kafka Clusters in Environment %q: error marshaling %#v to json: %s", environment.GetId(), kafkaClusters, createDescriptiveError(err))
		}
		tflog.Debug(ctx, fmt.Sprintf("Fetched Kafka Clusters in Environment %q: %s", environment.GetId(), kafkaClustersJson))

		for _, kafkaCluster := range kafkaClusters {
			instanceId := fmt.Sprintf("%s/%s", environment.GetId(), kafkaCluster.GetId())
			instances[instanceId] = toValidTerraformResourceName(kafkaCluster.Spec.GetDisplayName())
		}
	}
	return instances, nil
}<|MERGE_RESOLUTION|>--- conflicted
+++ resolved
@@ -257,7 +257,7 @@
 	return updateSpec
 }
 
-func executeClusterUpdate(ctx context.Context, c *Client, clusterId string, updateSpec *cmk.CmkV2ClusterSpecUpdate, updateType string) diag.Diagnostics {
+func executeClusterUpdate(ctx context.Context, d *schema.ResourceData, c *Client, clusterId string, updateSpec *cmk.CmkV2ClusterSpecUpdate, updateType string) diag.Diagnostics {
 	updateClusterRequest := cmk.NewCmkV2ClusterUpdate()
 	updateClusterRequest.SetSpec(*updateSpec)
 
@@ -270,9 +270,10 @@
 
 	req := c.cmkClient.ClustersCmkV2Api.UpdateCmkV2Cluster(c.cmkApiContext(ctx), clusterId).CmkV2ClusterUpdate(*updateClusterRequest)
 
-	updatedCluster, _, err := req.Execute()
-	if err != nil {
-		return diag.Errorf("error updating Kafka Cluster %q: %s", clusterId, createDescriptiveError(err))
+	updatedCluster, resp, err := req.Execute()
+
+	if err != nil {
+		return diag.Errorf("error updating Kafka Cluster %q: %s", d.Id(), createDescriptiveError(err, resp))
 	}
 
 	updatedClusterJson, err := json.Marshal(updatedCluster)
@@ -308,15 +309,8 @@
 		updateSpec.SetDisplayName(displayName)
 		updateSpec.SetEnvironment(cmk.EnvScopedObjectReference{Id: environmentId})
 
-<<<<<<< HEAD
 		if err := executeClusterUpdate(ctx, c, d.Id(), updateSpec, "Combined display_name and Max eCKU"); err != nil {
 			return err
-=======
-		updatedCluster, resp, err := req.Execute()
-
-		if err != nil {
-			return diag.Errorf("error updating Kafka Cluster %q: %s", d.Id(), createDescriptiveError(err, resp))
->>>>>>> e3a5efdd
 		}
 	} else if hasDisplayNameChange {
 		updateSpec := cmk.NewCmkV2ClusterSpecUpdate()
@@ -344,26 +338,11 @@
 				config.SetMaxEcku(maxEcku)
 			}
 		}
-<<<<<<< HEAD
 		updateSpec.SetConfig(cmk.CmkV2StandardAsCmkV2ClusterSpecUpdateConfigOneOf(config))
 		updateSpec.SetEnvironment(cmk.EnvScopedObjectReference{Id: environmentId})
 
-		if err := executeClusterUpdate(ctx, c, d.Id(), updateSpec, "Basic to Standard upgrade"); err != nil {
-			return err
-=======
-		tflog.Debug(ctx, fmt.Sprintf("Updating Kafka Cluster %q: %s", d.Id(), updateClusterRequestJson), map[string]interface{}{kafkaClusterLoggingKey: d.Id()})
-
-		req := c.cmkClient.ClustersCmkV2Api.UpdateCmkV2Cluster(c.cmkApiContext(ctx), d.Id()).CmkV2ClusterUpdate(*updateClusterRequest)
-
-		updatedCluster, resp, err := req.Execute()
-
 		if err != nil {
 			return diag.Errorf("error updating Kafka Cluster %q: %s", d.Id(), createDescriptiveError(err, resp))
-		}
-		updatedClusterJson, err := json.Marshal(updatedCluster)
-		if err != nil {
-			return diag.Errorf("error updating Kafka Cluster %q: error marshaling %#v to json: %s", d.Id(), updatedCluster, createDescriptiveError(err))
->>>>>>> e3a5efdd
 		}
 	} else if isForbiddenStandardBasicDowngrade || isForbiddenDedicatedUpdate {
 		return diag.Errorf("error updating Kafka Cluster %q: clusters can only be upgraded from 'Basic' to 'Standard'", d.Id())
@@ -381,14 +360,8 @@
 		updateSpec.SetConfig(cmk.CmkV2DedicatedAsCmkV2ClusterSpecUpdateConfigOneOf(cmk.NewCmkV2Dedicated(kafkaClusterTypeDedicated, cku)))
 		updateSpec.SetEnvironment(cmk.EnvScopedObjectReference{Id: environmentId})
 
-<<<<<<< HEAD
 		if err := executeClusterUpdate(ctx, c, d.Id(), updateSpec, "CKU"); err != nil {
 			return err
-=======
-		updatedCluster, resp, err := req.Execute()
-		if err != nil {
-			return diag.Errorf("error updating Kafka Cluster %q: %s", d.Id(), createDescriptiveError(err, resp))
->>>>>>> e3a5efdd
 		}
 
 		if err := waitForKafkaClusterCkuUpdateToComplete(c.cmkApiContext(ctx), c, environmentId, d.Id(), cku); err != nil {
@@ -404,6 +377,7 @@
 		if err := executeClusterUpdate(ctx, c, d.Id(), updateSpec, "Max eCKU"); err != nil {
 			return err
 		}
+		tflog.Debug(ctx, fmt.Sprintf("Updated Kafka Cluster %q: %s", d.Id(), updatedClusterJson), map[string]interface{}{kafkaClusterLoggingKey: d.Id()})
 	}
 
 	tflog.Debug(ctx, fmt.Sprintf("Finished updating Kafka Cluster %q", d.Id()), map[string]interface{}{kafkaClusterLoggingKey: d.Id()})
