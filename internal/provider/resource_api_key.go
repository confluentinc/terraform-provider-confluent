--- conflicted
+++ resolved
@@ -531,15 +531,10 @@
 			// TODO: SVCF-3560
 			SleepIfNotTestMode(5*time.Minute, c.isAcceptanceTestMode)
 		} else if isTableflowApiKey(createdApiKey) {
-<<<<<<< HEAD
 			tableflowRestClient := c.tableflowRestClientFactory.CreateTableflowRestClient(createdApiKey.GetId(), createdApiKey.Spec.GetSecret(), false)
 			if err := waitForCreatedTableflowApiKeyToSync(ctx, tableflowRestClient, c.isAcceptanceTestMode); err != nil {
 				return fmt.Errorf("error waiting for Tableflow API Key %q to sync: %s", createdApiKey.GetId(), createDescriptiveError(err))
 			}
-=======
-			SleepIfNotTestMode(1*time.Minute, c.isAcceptanceTestMode)
-			// TODO: APIT-2764
->>>>>>> ea02747b
 		} else {
 			resourceJson, err := json.Marshal(createdApiKey.Spec.GetResource())
 			if err != nil {
