--- conflicted
+++ resolved
@@ -69,7 +69,11 @@
 				Computed:    true,
 				Description: "The strategy to handle record failures in the Tableflow enabled topic during materialization.",
 			},
-<<<<<<< HEAD
+			paramWriteMode: {
+				Type:        schema.TypeString,
+				Computed:    true,
+				Description: "Indicates the write mode of the tableflow topic.",
+			},
 			paramKafkaCluster:         requiredKafkaClusterDataSourceSchema(),
 			paramEnvironment:          environmentDataSourceSchema(),
 			paramCredentials:          credentialsSchema(),
@@ -78,18 +82,6 @@
 			paramErrorHandlingSuspend: errorHandlingSuspendDataSourceSchema(),
 			paramErrorHandlingSkip:    errorHandlingSkipDataSourceSchema(),
 			paramErrorHandlingLog:     errorHandlingLogDataSourceSchema(),
-=======
-			paramWriteMode: {
-				Type:        schema.TypeString,
-				Computed:    true,
-				Description: "Indicates the write mode of the tableflow topic.",
-			},
-			paramKafkaCluster:   requiredKafkaClusterDataSourceSchema(),
-			paramEnvironment:    environmentDataSourceSchema(),
-			paramCredentials:    credentialsSchema(),
-			paramByobAws:        byobAwsDataSourceSchema(),
-			paramManagedStorage: managedStorageDataSourceSchema(),
->>>>>>> 43b480b9
 		},
 	}
 }
