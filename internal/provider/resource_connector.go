--- conflicted
+++ resolved
@@ -18,15 +18,16 @@
 	"context"
 	"encoding/json"
 	"fmt"
+	"net/http"
+	"regexp"
+	"strings"
+	"time"
+
 	connect "github.com/confluentinc/ccloud-sdk-go-v2/connect/v1"
 	"github.com/hashicorp/terraform-plugin-log/tflog"
 	"github.com/hashicorp/terraform-plugin-sdk/v2/diag"
 	"github.com/hashicorp/terraform-plugin-sdk/v2/helper/schema"
 	"github.com/samber/lo"
-	"net/http"
-	"regexp"
-	"strings"
-	"time"
 )
 
 const (
@@ -222,11 +223,7 @@
 		if connectorClass == "" {
 			return fmt.Errorf("error validating Connector config: %q attribute is missing in %q block", connectorConfigAttributeClass, paramNonSensitiveConfig)
 		}
-<<<<<<< HEAD
 		tflog.Debug(ctx, "Validating new Connector's config")
-=======
-		tflog.Debug(ctx, fmt.Sprintf("Validating new Connector's config"))
->>>>>>> 9e7846e0
 		validationResponse, _, err := c.connectClient.ManagedConnectorPluginsConnectV1Api.ValidateConnectv1ConnectorPlugin(c.connectApiContext(ctx), connectorClass, environmentId, clusterId).RequestBody(config).Execute()
 		if err != nil {
 			return fmt.Errorf("error creating Connector: error sending validation request: %s", createDescriptiveError(err))
